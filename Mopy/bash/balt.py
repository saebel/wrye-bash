# -*- coding: utf-8 -*-
#
# GPL License and Copyright Notice ============================================
#  This file is part of Wrye Bash.
#
#  Wrye Bash is free software; you can redistribute it and/or
#  modify it under the terms of the GNU General Public License
#  as published by the Free Software Foundation; either version 2
#  of the License, or (at your option) any later version.
#
#  Wrye Bash is distributed in the hope that it will be useful,
#  but WITHOUT ANY WARRANTY; without even the implied warranty of
#  MERCHANTABILITY or FITNESS FOR A PARTICULAR PURPOSE.  See the
#  GNU General Public License for more details.
#
#  You should have received a copy of the GNU General Public License
#  along with Wrye Bash; if not, write to the Free Software Foundation,
#  Inc., 59 Temple Place - Suite 330, Boston, MA  02111-1307, USA.
#
#  Wrye Bash copyright (C) 2005-2009 Wrye, 2010-2015 Wrye Bash Team
#  https://github.com/wrye-bash
#
# =============================================================================

# Imports ---------------------------------------------------------------------
#--Localization
#..Handled by bolt, so import that.
import bolt
import bosh ##: BIN ! or rather split balt making clear which submodules use it
from env import AccessDeniedError ##:same as above, env and balt should not mix
from bolt import GPath, deprint, BoltError, AbstractError, ArgumentError, \
    StateError, CancelError, SkipError
from bass import Resources
#--Python
import cPickle
import string
import textwrap
import time
import threading
from functools import partial, wraps
from collections import OrderedDict
#--wx
import wx
if 'phoenix' in wx.version():  # ===PHOENIX PORTING HACKS & FIXES===
    wx.SystemSettings_GetFont = wx.SystemSettings.GetFont  # wx28/PHOENIX FIX quick HACK
    wx.PyDropTarget = wx.DropTarget  # PHOENIX quick HACK
    wx.EmptyIcon = wx.Icon  # PHOENIX wxPyDeprecationWarning HACK
    wx.EmptyBitmap = wx.Bitmap  # PHOENIX wxPyDeprecationWarning HACK
    wx.EmptyImage = wx.Image  # PHOENIX wxPyDeprecationWarning HACK
    wx.BitmapFromImage = wx.Bitmap  # PHOENIX wxPyDeprecationWarning HACK
    wx.ArtProvider_GetBitmap = wx.ArtProvider.GetBitmap  # wx28/PHOENIX FIX quick HACK
    wx.ListEvent.m_itemIndex = wx.ListEvent.Index  # wx28/PHOENIX FIX quick HACK
    # import wx.html2 as webview  # wx3/PHOENIX TESTING
    # wx.ListCtrl.InsertStringItem = wx.ListCtrl.InsertItem  # PHOENIX wxPyDeprecationWarning HACK
    # wx.ListCtrl.SetStringItem = wx.ListCtrl.SetItem  # PHOENIX wxPyDeprecationWarning HACK
    # wx.Menu.AppendMenu = wx.Menu.Append  # PHOENIX wxPyDeprecationWarning HACK
    # wx.Menu.AppendItem = wx.Menu.Append  # PHOENIX wxPyDeprecationWarning HACK
from wx.lib.mixins.listctrl import ListCtrlAutoWidthMixin
from wx.lib.embeddedimage import PyEmbeddedImage
import wx.lib.newevent

# Constants -------------------------------------------------------------------
defId = wx.ID_ANY
defVal = wx.DefaultValidator
defPos = wx.DefaultPosition
defSize = wx.DefaultSize

splitterStyle = wx.BORDER_NONE|wx.SP_LIVE_UPDATE#|wx.FULL_REPAINT_ON_RESIZE - doesn't seem to need this to work properly

# wx Types
wxPoint = wx.Point
wxSize = wx.Size

def fonts():
    font_default = wx.SystemSettings_GetFont(wx.SYS_DEFAULT_GUI_FONT)
    font_bold = wx.SystemSettings_GetFont(wx.SYS_DEFAULT_GUI_FONT)
    font_italic = wx.SystemSettings_GetFont(wx.SYS_DEFAULT_GUI_FONT)
    font_bold.SetWeight(wx.FONTWEIGHT_BOLD)
    font_italic.SetStyle(wx.FONTSTYLE_SLANT)
    return font_default, font_bold, font_italic

# Settings --------------------------------------------------------------------
__unset = bolt.Settings(dictFile=None) # type information
_settings = __unset # must be bound to bosh.settings - smelly, see #174
sizes = {} #--Using applications should override this.

# Colors ----------------------------------------------------------------------
class Colors:
    """Colour collection and wrapper for wx.ColourDatabase.
    Provides dictionary syntax access (colors[key]) and predefined colours."""
    def __init__(self):
        self._colors = {}

    def __setitem__(self,key,value):
        """Add a color to the database."""
        if not isinstance(value,str):
            self._colors[key] = wx.Colour(*value)
        else:
            self._colors[key] = value

    def __getitem__(self,key):
        """Dictionary syntax: color = colours[key]."""
        if key in self._colors:
            key = self._colors[key]
            if not isinstance(key,str):
                return key
        return wx.TheColourDatabase.Find(key)

    def __iter__(self):
        for key in self._colors:
            yield key

#--Singleton
colors = Colors()

# Images ----------------------------------------------------------------------
images = {} #--Singleton for collection of images.

#----------------------------------------------------------------------
SmallUpArrow = PyEmbeddedImage(
    "iVBORw0KGgoAAAANSUhEUgAAABAAAAAQCAYAAAAf8/9hAAAABHNCSVQICAgIfAhkiAAAADxJ"
    "REFUOI1jZGRiZqAEMFGke2gY8P/f3/9kGwDTjM8QnAaga8JlCG3CAJdt2MQxDCAUaOjyjKMp"
    "cRAYAABS2CPsss3BWQAAAABJRU5ErkJggg==")

#----------------------------------------------------------------------
SmallDnArrow = PyEmbeddedImage(
    "iVBORw0KGgoAAAANSUhEUgAAABAAAAAQCAYAAAAf8/9hAAAABHNCSVQICAgIfAhkiAAAAEhJ"
    "REFUOI1jZGRiZqAEMFGke9QABgYGBgYWdIH///7+J6SJkYmZEacLkCUJacZqAD5DsInTLhDR"
    "bcPlKrwugGnCFy6Mo3mBAQChDgRlP4RC7wAAAABJRU5ErkJggg==")

#------------------------------------------------------------------------------
class Image:
    """Wrapper for images, allowing access in various formats/classes.

    Allows image to be specified before wx.App is initialized."""

    typesDict = {'png': wx.BITMAP_TYPE_PNG,
                 'jpg': wx.BITMAP_TYPE_JPEG,
                 'ico': wx.BITMAP_TYPE_ICO,
                 'bmp': wx.BITMAP_TYPE_BMP,
                 'tif': wx.BITMAP_TYPE_TIF,
                }

    def __init__(self, filename, imageType=wx.BITMAP_TYPE_ANY, iconSize=16):
        self.file = GPath(filename)
        self.type = imageType
        self.bitmap = None
        self.icon = None
        self.iconSize = iconSize
        if not GPath(self.file.s.split(u';')[0]).exists():
            raise ArgumentError(u"Missing resource file: %s." % self.file)

    def GetBitmap(self):
        if not self.bitmap:
            if self.type == wx.BITMAP_TYPE_ICO:
                self.GetIcon()
                self.bitmap = wx.EmptyBitmap(self.iconSize,self.iconSize)
                self.bitmap.CopyFromIcon(self.icon)
            else:
                self.bitmap = wx.Bitmap(self.file.s,self.type)
        return self.bitmap

    def GetIcon(self):
        if not self.icon:
            if self.type == wx.BITMAP_TYPE_ICO:
                self.icon = wx.Icon(self.file.s,wx.BITMAP_TYPE_ICO,self.iconSize,self.iconSize)
                w,h = self.icon.GetWidth(),self.icon.GetHeight()
                if (w > self.iconSize or w == 0 or
                    h > self.iconSize or h == 0):
                    self.iconSize = 16
                    self.icon = wx.Icon(self.file.s,wx.BITMAP_TYPE_ICO,self.iconSize,self.iconSize)
            else:
                self.icon = wx.EmptyIcon()
                self.icon.CopyFromBitmap(self.GetBitmap())
        return self.icon

    @staticmethod
    def GetImage(data, height, width):
        """Hasty wrapper around wx.EmptyImage - absorb to GetBitmap."""
        image = wx.EmptyImage(width, height)
        image.SetData(data)
        return image

    @staticmethod
    def Load(srcPath, quality):
        """Hasty wrapper around wx.Image - loads srcPath with specified
        quality if a jpeg."""
        bitmap = wx.Image(srcPath.s)
        # This only has an effect on jpegs, so it's ok to do it on every kind
        bitmap.SetOptionInt(wx.IMAGE_OPTION_QUALITY, quality)
        return bitmap

#------------------------------------------------------------------------------
class ImageBundle:
    """Wrapper for bundle of images.

    Allows image bundle to be specified before wx.App is initialized."""
    def __init__(self):
        self.images = []
        self.iconBundle = None

    def Add(self,image):
        self.images.append(image)

    def GetIconBundle(self):
        if not self.iconBundle:
            self.iconBundle = wx.IconBundle()
            for image in self.images:
                self.iconBundle.AddIcon(image.GetIcon())
        return self.iconBundle

#------------------------------------------------------------------------------
class ImageList:
    """Wrapper for wx.ImageList.

    Allows ImageList to be specified before wx.App is initialized.
    Provides access to ImageList integers through imageList[key]."""
    def __init__(self,width,height):
        self.width = width
        self.height = height
        self.images = []
        self.indices = {}
        self.imageList = None

    def Add(self,image,key):
        self.images.append((key,image))

    def GetImageList(self):
        if not self.imageList:
            indices = self.indices
            imageList = self.imageList = wx.ImageList(self.width,self.height)
            for key,image in self.images:
                indices[key] = imageList.Add(image.GetBitmap())
        return self.imageList

    def __getitem__(self,key):
        self.GetImageList()
        return self.indices[key]

# Images ----------------------------------------------------------------------
class ColorChecks(ImageList):
    """ColorChecks ImageList. Used by several List classes."""
    def __init__(self):
        ImageList.__init__(self, 16, 16)
        for state in (u'on', u'off', u'inc', u'imp'):
            for status in (u'purple', u'blue', u'green', u'orange', u'yellow',
                           u'red'):
                shortKey = status + u'.' + state
                imageKey = u'checkbox.' + shortKey
                file = GPath(bosh.dirs['images'].join(
                    u'checkbox_' + status + u'_' + state + u'.png'))
                image = images[imageKey] = Image(file, Image.typesDict['png'])
                self.Add(image, shortKey)

    def Get(self,status,on):
        self.GetImageList()
        if on == 3:
            if status <= -20: shortKey = 'purple.imp'
            elif status <= -10: shortKey = 'blue.imp'
            elif status <= 0: shortKey = 'green.imp'
            elif status <=10: shortKey = 'yellow.imp'
            elif status <=20: shortKey = 'orange.imp'
            else: shortKey = 'red.imp'
        elif on == 2:
            if status <= -20: shortKey = 'purple.inc'
            elif status <= -10: shortKey = 'blue.inc'
            elif status <= 0: shortKey = 'green.inc'
            elif status <=10: shortKey = 'yellow.inc'
            elif status <=20: shortKey = 'orange.inc'
            else: shortKey = 'red.inc'
        elif on:
            if status <= -20: shortKey = 'purple.on'
            elif status <= -10: shortKey = 'blue.on'
            elif status <= 0: shortKey = 'green.on'
            elif status <=10: shortKey = 'yellow.on'
            elif status <=20: shortKey = 'orange.on'
            else: shortKey = 'red.on'
        else:
            if status <= -20: shortKey = 'purple.off'
            elif status <= -10: shortKey = 'blue.off'
            elif status == 0: shortKey = 'green.off'
            elif status <=10: shortKey = 'yellow.off'
            elif status <=20: shortKey = 'orange.off'
            else: shortKey = 'red.off'
        return self.indices[shortKey]

# Functions -------------------------------------------------------------------
def fill(text,width=60):
    """Wraps paragraph to width characters."""
    pars = [textwrap.fill(text,width) for text in text.split(u'\n')]
    return u'\n'.join(pars)

def ensureDisplayed(frame,x=100,y=100):
    """Ensure that frame is displayed."""
    if wx.Display.GetFromWindow(frame) == -1:
        topLeft = wx.Display(0).GetGeometry().GetTopLeft()
        frame.MoveXY(topLeft.x+x,topLeft.y+y)

def setCheckListItems(checkListBox, names, values):
    """Convenience method for setting a bunch of wxCheckListBox items. The
    main advantage of this is that it doesn't clear the list unless it needs
    to. Which is good if you want to preserve the scroll position of the list.
    """
    if not names:
        checkListBox.Clear()
    else:
        for index, (name, value) in enumerate(zip(names, values)):
            if index >= checkListBox.GetCount():
                checkListBox.Append(name)
            else:
                if index == -1:
                    deprint(
                        u"index = -1, name = %s, value = %s" % (name, value))
                    continue
                checkListBox.SetString(index, name)
            checkListBox.Check(index, value)
        for index in range(checkListBox.GetCount(), len(names), -1):
            checkListBox.Delete(index - 1)

# Elements --------------------------------------------------------------------
def bell(arg=None):
    """"Rings the system bell and returns the input argument (useful for return bell(value))."""
    wx.Bell()
    return arg

def tooltip(text,wrap=50):
    """Returns tooltip with wrapped copy of text."""
    text = textwrap.fill(text,wrap)
    return wx.ToolTip(text)

class TextCtrl(wx.TextCtrl):
    """wx.TextCtrl with automatic tooltip if text goes past the width of the
    control."""

    def __init__(self, parent, value=u'', size=defSize, style=0,
                 multiline=False, autotooltip=True, name=wx.TextCtrlNameStr,
                 maxChars=None, onKillFocus=None, onText=None):
        if multiline: style |= wx.TE_MULTILINE ##: would it harm to have them all multiline ?
        wx.TextCtrl.__init__(self, parent, defId, value, size=size, style=style,
                             name=name)
        if maxChars: self.SetMaxLength(maxChars)
        if autotooltip:
            self.Bind(wx.EVT_TEXT, self.OnTextChange)
            self.Bind(wx.EVT_SIZE, self.OnSizeChange)
        # event handlers must call event.Skip()
        if onKillFocus:
            self.Bind(wx.EVT_KILL_FOCUS, lambda __event: onKillFocus())
        if onText: self.Bind(wx.EVT_TEXT, onText)

    def UpdateToolTip(self, text):
        if self.GetClientSize()[0] < self.GetTextExtent(text)[0]:
            self.SetToolTip(tooltip(text))
        else:
            self.SetToolTip(tooltip(u''))

    def OnTextChange(self,event):
        self.UpdateToolTip(event.GetString())
        event.Skip()
    def OnSizeChange(self, event):
        self.UpdateToolTip(self.GetValue())
        event.Skip()

class RoTextCtrl(TextCtrl):
    """Set some styles to a read only textCtrl.

    Name intentionally ugly - tmp class to accommodate current code - do not
    use - do not imitate my fishing in kwargs."""
    def __init__(self, *args, **kwargs):
        """"To accommodate for common text boxes in Bash code - borderline"""
        # set some styles
        style = kwargs.get('style', 0)
        style |= wx.TE_READONLY
        special = kwargs.pop('special', False) # used in places
        if special: style |= wx.TE_RICH2 | wx.SUNKEN_BORDER
        if kwargs.pop('noborder', False): style |= wx.NO_BORDER
        if kwargs.pop('hscroll', False): style |= wx.HSCROLL
        kwargs['style'] = style
        # override default 'multiline' parameter value, 'False', with 'True'
        kwargs['multiline'] = kwargs.pop('multiline', True)
        super(RoTextCtrl, self).__init__(*args, **kwargs)

class ComboBox(wx.ComboBox):
    """wx.ComboBox with automatic tooltip if text is wider than width of control."""
    def __init__(self, *args, **kwdargs):
        autotooltip = kwdargs.pop('autotooltip', True)
        if kwdargs.pop('readonly', True):
            kwdargs['style'] = kwdargs.get('style', 0) | wx.CB_READONLY
        wx.ComboBox.__init__(self, *args, **kwdargs)
        if autotooltip:
            self.Bind(wx.EVT_SIZE, self.OnChange)
            self.Bind(wx.EVT_TEXT, self.OnChange)

    def OnChange(self, event):
        if not self:  # App is closing. Avoid wx.PyDeadObjectError/RuntimeError!
            return
        if self.GetClientSize()[0] < self.GetTextExtent(self.GetValue())[0]+30:
            self.SetToolTip(tooltip(self.GetValue()))
        else:
            self.SetToolTip(tooltip(u''))
        event.Skip()

def bitmapButton(parent, bitmap, tip=None, pos=defPos, size=defSize,
                 style=wx.BU_AUTODRAW, val=defVal, name=u'button',
                 onBBClick=None, onRClick=None):
    """Creates a button, binds click function, then returns bound button."""
    gButton = wx.BitmapButton(parent,defId,bitmap,pos,size,style,val,name)
    if onBBClick: gButton.Bind(wx.EVT_BUTTON, lambda __event: onBBClick())
    if onRClick: gButton.Bind(wx.EVT_CONTEXT_MENU,onRClick)
    if tip: gButton.SetToolTip(tooltip(tip))
    return gButton

class Button(wx.Button):
    _id = defId
    label = u''

    def __init__(self, parent, label=u'', pos=defPos, size=defSize, style=0,
                 val=defVal, name='button', onButClick=None,
                 onButClickEventful=None, tip=None, default=False):
        """Create a button and bind its click function.
        :param onButClick: a no args function to execute on button click
        :param onButClickEventful: a function accepting as parameter the
        EVT_BUTTON - messing with events outside balt is discouraged
        """
        if  not label and self.__class__.label: label = self.__class__.label
        wx.Button.__init__(self, parent, self.__class__._id,
                           label, pos, size, style, val, name)
        if onButClick and onButClickEventful:
            raise BoltError('Both onButClick and onButClickEventful specified')
        if onButClick: self.Bind(wx.EVT_BUTTON, lambda __event: onButClick())
        if onButClickEventful: self.Bind(wx.EVT_BUTTON, onButClickEventful)
        if tip: self.SetToolTip(tooltip(tip))
        if default: self.SetDefault()

class OkButton(Button): _id = wx.ID_OK
class CancelButton(Button):
    _id = wx.ID_CANCEL
    label = _(u'Cancel')

def ok_and_cancel_sizer(parent, okButton=None):
    return (hSizer(spacer, okButton or OkButton(parent),
                   (CancelButton(parent), 0, wx.LEFT, 4), )
            , 0, wx.EXPAND | wx.LEFT | wx.RIGHT | wx.BOTTOM, 6)

class SaveButton(Button):
    _id = wx.ID_SAVE
    label = _(u'Save')

class SaveAsButton(Button): _id = wx.ID_SAVEAS
class RevertButton(Button): _id = wx.ID_SAVE
class RevertToSavedButton(Button): _id = wx.ID_REVERT_TO_SAVED
class OpenButton(Button): _id = wx.ID_OPEN
class SelectAllButton(Button): _id = wx.ID_SELECTALL
class ApplyButton(Button): _id = wx.ID_APPLY

def toggleButton(parent, label=u'', pos=defPos, size=defSize, style=0,
                 val=defVal, name='button', onClickToggle=None, tip=None):
    """Creates a toggle button, binds toggle function, then returns bound
    button."""
    gButton = wx.ToggleButton(parent, defId, label, pos, size, style, val,
                              name)
    if onClickToggle: gButton.Bind(wx.EVT_TOGGLEBUTTON,
                                   lambda __event: onClickToggle())
    if tip: gButton.SetToolTip(tooltip(tip))
    return gButton

def checkBox(parent, label=u'', pos=defPos, size=defSize, style=0, val=defVal,
             name='checkBox', onCheck=None, tip=None, checked=False):
    """Creates a checkBox, binds check function, then returns bound button."""
    gCheckBox = wx.CheckBox(parent, defId, label, pos, size, style, val, name)
    if onCheck: gCheckBox.Bind(wx.EVT_CHECKBOX, lambda __event: onCheck())
    if tip: gCheckBox.SetToolTip(tooltip(tip))
    gCheckBox.SetValue(checked)
    return gCheckBox

class StaticText(wx.StaticText):
    """Static text element."""

    def __init__(self, parent, label=u'', pos=defPos, size=defSize, style=0,
                 noAutoResize=False, name=u"staticText"):
        if noAutoResize: style |= wx.ST_NO_AUTORESIZE
        wx.StaticText.__init__(self, parent, defId, label, pos, size, style,
                               name)
        self._label = label # save the unwrapped text
        self.Rewrap()

    def Rewrap(self, width=None):
        self.Freeze()
        self.SetLabel(self._label)
        self.Wrap(width or self.GetSize().width)
        self.Thaw()

def spinCtrl(parent, value=u'', pos=defPos, size=defSize,
             style=wx.SP_ARROW_KEYS, min=0, max=100, initial=0,
             name=u'wxSpinctrl', onSpin=None, tip=None):
    """Spin control with event and tip setting."""
    gSpinCtrl = wx.SpinCtrl(parent, defId, value, pos, size, style, min, max,
                            initial, name)
    if onSpin: gSpinCtrl.Bind(wx.EVT_SPINCTRL, lambda __event: onSpin())
    if tip: gSpinCtrl.SetToolTip(tooltip(tip))
    return gSpinCtrl

def listBox(parent, choices=None, **kwargs):
    kind = kwargs.pop('kind', 'list')
    # cater for existing CheckListBox and ListBox style variations
    style = 0
    if kwargs.pop('isSingle', kind == 'list'): style |= wx.LB_SINGLE
    if kwargs.pop('isSort', False): style |= wx.LB_SORT
    if kwargs.pop('isHScroll', False): style |= wx.LB_HSCROLL
    if kwargs.pop('isExtended', False): style |= wx.LB_EXTENDED
    cls = wx.ListBox if kind=='list' else wx.CheckListBox
    gListBox = cls(parent, choices=choices, style=style) if choices else cls(
        parent, style=style)
    callback = kwargs.pop('onSelect', None)
    if callback: gListBox.Bind(wx.EVT_LISTBOX, callback)
    return gListBox

def staticBitmap(parent, bitmap=None, size=(32, 32), special='warn'):
    """Tailored to current usages - IAW: do not use."""
    if bitmap is None:
        bmp = wx.ArtProvider_GetBitmap
        if special == 'warn':
            bitmap = bmp(wx.ART_WARNING,wx.ART_MESSAGE_BOX, size)
        elif special == 'undo':
            return bmp(wx.ART_UNDO,wx.ART_TOOLBAR,size)
        else: raise ArgumentError(u'special must be either warn or undo: ' +
                                  unicode(special, "utf-8") + u' given')
    return wx.StaticBitmap(parent, defId, bitmap)

# Sizers ----------------------------------------------------------------------
spacer = ((0,0),1) #--Used to space elements apart.

def _aSizer(sizer, *elements):
    """Adds elements to a sizer."""
    for element in elements:
        if isinstance(element,tuple):
            if element[0] is not None:
                sizer.Add(*element)
        elif element is not None:
            sizer.Add(element)
    return sizer

def hSizer(*elements):
    """Horizontal sizer."""
    return _aSizer(wx.BoxSizer(wx.HORIZONTAL), *elements)

def vSizer(*elements):
    """Vertical sizer and elements."""
    return _aSizer(wx.BoxSizer(wx.VERTICAL), *elements)

def hsbSizer(boxArgs,*elements):
    """Horizontal static box sizer and elements."""
    return _aSizer(wx.StaticBoxSizer(wx.StaticBox(*boxArgs), wx.HORIZONTAL),
                   *elements)

def vsbSizer(boxArgs,*elements):
    """Vertical static box sizer and elements."""
    return _aSizer(wx.StaticBoxSizer(wx.StaticBox(*boxArgs), wx.VERTICAL),
                   *elements)

# Modal Dialogs ---------------------------------------------------------------
#------------------------------------------------------------------------------
def askDirectory(parent,message=_(u'Choose a directory.'),defaultPath=u''):
    """Shows a modal directory dialog and return the resulting path, or None if canceled."""
    with wx.DirDialog(parent, message, GPath(defaultPath).s,
                      style=wx.DD_NEW_DIR_BUTTON) as dialog:
        if dialog.ShowModal() != wx.ID_OK: return None
        return GPath(dialog.GetPath())

#------------------------------------------------------------------------------
def askContinue(parent, message, continueKey, title=_(u'Warning')):
    """Show a modal continue query if value of continueKey is false. Return
    True to continue.
    Also provides checkbox "Don't show this in future." to set continueKey
    to true. continueKey must end in '.continue' - should be enforced
    """
    #--ContinueKey set?
    if _settings.get(continueKey): return wx.ID_OK
    #--Generate/show dialog
    if canVista:
        result = vistaDialog(parent,
                             title=title,
                             message=message,
                             buttons=[(wx.ID_OK, 'ok'),
                                      (wx.ID_CANCEL, 'cancel')],
                             checkBoxTxt=_(u"Don't show this in the future."),
                             icon='warning',
                             heading=u'',
                             )
        check = result[1]
        result = result[0]
    else:
        result, check = _continueDialog(parent, message, title,
                                        _(u"Don't show this in the future."))
    if check:
        _settings[continueKey] = 1
    return result in (wx.ID_OK,wx.ID_YES)

def askContinueShortTerm(parent, message, title=_(u'Warning')):
    """Shows a modal continue query  Returns True to continue.
    Also provides checkbox "Don't show this in for rest of operation."."""
    #--Generate/show dialog
    if canVista:
        buttons=[(wx.ID_OK, 'ok'), (wx.ID_CANCEL, 'cancel')]
        result = vistaDialog(parent,
                             title=title,
                             message=message,
                             buttons=buttons,
                             checkBoxTxt=_(u"Don't show this for the rest of operation."),
                             icon='warning',
                             heading=u'',
                             )
        check = result[1]
        result = result[0]
    else:
        result, check = _continueDialog(parent, message, title, _(
            u"Don't show this for rest of operation."))
    if result in (wx.ID_OK, wx.ID_YES):
        if check:
            return 2
        return True
    return False

def _continueDialog(parent, message, title, checkBoxText):
    with Dialog(parent, title, size=(350, 200)) as dialog:
        icon = staticBitmap(dialog)
        gCheckBox = checkBox(dialog, checkBoxText)
        #--Layout
        sizer = vSizer(
            (hSizer(
                (icon, 0, wx.ALL, 6),
                (StaticText(dialog, message, noAutoResize=True), 1,
                    wx.EXPAND | wx.LEFT, 6), ),
             1, wx.EXPAND | wx.ALL, 6),
            (gCheckBox, 0, wx.EXPAND | wx.LEFT | wx.RIGHT | wx.BOTTOM, 6),
            ok_and_cancel_sizer(dialog),
            )
        dialog.SetSizer(sizer)
        #--Get continue key setting and return
        result = dialog.ShowModal()
        check = gCheckBox.GetValue()
        return result, check

#------------------------------------------------------------------------------
def askOpen(parent,title=u'',defaultDir=u'',defaultFile=u'',wildcard=u'',style=wx.FD_OPEN,mustExist=False):
    """Show as file dialog and return selected path(s)."""
    defaultDir,defaultFile = [GPath(x).s for x in (defaultDir,defaultFile)]
    dialog = wx.FileDialog(parent,title,defaultDir,defaultFile,wildcard, style)
    if dialog.ShowModal() != wx.ID_OK:
        result = False
    elif style & wx.FD_MULTIPLE:
        result = map(GPath,dialog.GetPaths())
        if mustExist:
            for path in result:
                if not path.exists():
                    result = False
                    break
    else:
        result = GPath(dialog.GetPath())
        if mustExist and not result.exists():
            result = False
    dialog.Destroy()
    return result

def askOpenMulti(parent,title=u'',defaultDir=u'',defaultFile=u'',wildcard=u'',style=wx.FD_FILE_MUST_EXIST):
    """Show as open dialog and return selected path(s)."""
    return askOpen(parent,title,defaultDir,defaultFile,wildcard,wx.FD_OPEN|wx.FD_MULTIPLE|style)

def askSave(parent,title=u'',defaultDir=u'',defaultFile=u'',wildcard=u'',style=wx.FD_OVERWRITE_PROMPT):
    """Show as save dialog and return selected path(s)."""
    return askOpen(parent,title,defaultDir,defaultFile,wildcard,wx.FD_SAVE|style)

#------------------------------------------------------------------------------
def askText(parent, message, title=u'', default=u'', strip=True):
    """Shows a text entry dialog and returns result or None if canceled."""
    with wx.TextEntryDialog(parent, message, title, default) as dialog:
        if dialog.ShowModal() != wx.ID_OK: return None
        txt = dialog.GetValue()
        return txt.strip() if strip else txt

#------------------------------------------------------------------------------
def askNumber(parent,message,prompt=u'',title=u'',value=0,min=0,max=10000):
    """Shows a text entry dialog and returns result or None if canceled."""
    with wx.NumberEntryDialog(parent, message, prompt, title, value, min,
                              max) as dialog:
        if dialog.ShowModal() != wx.ID_OK: return None
        return dialog.GetValue()

# Message Dialogs -------------------------------------------------------------
try:
    import windows as _win # only import here !
    canVista = _win.TASK_DIALOG_AVAILABLE
except ImportError: # bare linux (in wine it's imported but malfunctions)
    deprint('Importing windows.py failed', traceback=True)
    _win = None
    canVista = False

def vistaDialog(parent, message, title, buttons=[], checkBoxTxt=None,
                icon=None, commandLinks=True, footer=u'', expander=[],
                heading=u''):
    """Always guard with canVista == True"""
    heading = heading if heading is not None else title
    title = title if heading is not None else u'Wrye Bash'
    dialog = _win.TaskDialog(title, heading, message,
                             buttons=[x[1] for x in buttons],
                             main_icon=icon,
                             parenthwnd=parent.GetHandle() if parent else None,
                             footer=footer)
    dialog.bindHyperlink()
    if expander:
        dialog.set_expander(expander,False,not footer)
    if checkBoxTxt:
        if isinstance(checkBoxTxt,basestring):
            dialog.set_check_box(checkBoxTxt,False)
        else:
            dialog.set_check_box(checkBoxTxt[0],checkBoxTxt[1])
    button, radio, checkbox = dialog.show(commandLinks)
    for id_, title in buttons:
        if title.startswith(u'+'): title = title[1:]
        if title == button:
            if checkBoxTxt:
                return id_,checkbox
            else:
                return id_
    return None, checkbox

def askStyled(parent,message,title,style,**kwdargs):
    """Shows a modal MessageDialog.
    Use ErrorMessage, WarningMessage or InfoMessage."""
    if canVista:
        buttons = []
        icon = None
        if style & wx.YES_NO:
            yes = 'yes'
            no = 'no'
            if style & wx.YES_DEFAULT:
                yes = 'Yes'
            elif style & wx.NO_DEFAULT:
                no = 'No'
            buttons.append((wx.ID_YES,yes))
            buttons.append((wx.ID_NO,no))
        if style & wx.OK:
            buttons.append((wx.ID_OK,'ok'))
        if style & wx.CANCEL:
            buttons.append((wx.ID_CANCEL,'cancel'))
        if style & (wx.ICON_EXCLAMATION|wx.ICON_INFORMATION):
            icon = 'warning'
        if style & wx.ICON_HAND:
            icon = 'error'
        result = vistaDialog(parent,
                             message=message,
                             title=title,
                             icon=icon,
                             buttons=buttons)
    else:
        dialog = wx.MessageDialog(parent,message,title,style)
        result = dialog.ShowModal()
        dialog.Destroy()
    return result in (wx.ID_OK,wx.ID_YES)

def askOk(parent,message,title=u'',**kwdargs):
    """Shows a modal error message."""
    return askStyled(parent,message,title,wx.OK|wx.CANCEL,**kwdargs)

def askYes(parent, message, title=u'', default=True, questionIcon=False,
           **kwdargs):
    """Shows a modal warning or question message."""
    icon= wx.ICON_QUESTION if questionIcon else wx.ICON_EXCLAMATION
    style = wx.YES_NO|icon|(wx.YES_DEFAULT if default else wx.NO_DEFAULT)
    return askStyled(parent,message,title,style,**kwdargs)

def askWarning(parent,message,title=_(u'Warning'),**kwdargs):
    """Shows a modal warning message."""
    return askStyled(parent,message,title,wx.OK|wx.CANCEL|wx.ICON_EXCLAMATION,**kwdargs)

def showOk(parent,message,title=u'',**kwdargs):
    """Shows a modal error message."""
    return askStyled(parent,message,title,wx.OK,**kwdargs)

def showError(parent,message,title=_(u'Error'),**kwdargs):
    """Shows a modal error message."""
    return askStyled(parent,message,title,wx.OK|wx.ICON_HAND,**kwdargs)

def showWarning(parent,message,title=_(u'Warning'),**kwdargs):
    """Shows a modal warning message."""
    return askStyled(parent,message,title,wx.OK|wx.ICON_EXCLAMATION,**kwdargs)

def showInfo(parent,message,title=_(u'Information'),**kwdargs):
    """Shows a modal information message."""
    return askStyled(parent,message,title,wx.OK|wx.ICON_INFORMATION,**kwdargs)

def showList(parent,header,items,maxItems=0,title=u'',**kwdargs):
    """Formats a list of items into a message for use in a Message."""
    numItems = len(items)
    if maxItems <= 0: maxItems = numItems
    message = string.Template(header).substitute(count=numItems)
    message += u'\n* '+u'\n* '.join(items[:min(numItems,maxItems)])
    if numItems > maxItems:
        message += u'\n'+_(u'(And %d others.)') % (numItems - maxItems,)
    return askStyled(parent,message,title,wx.OK,**kwdargs)

#------------------------------------------------------------------------------
def _showLogClose(evt=None):
    """Handle log message closing."""
    window = evt.GetEventObject()
    if not window.IsIconized() and not window.IsMaximized():
<<<<<<< HEAD
        _settings['balt.LogMessage.pos'] = window.GetPosition()
        _settings['balt.LogMessage.size'] = window.GetSize()
=======
        _settings['balt.LogMessage.pos'] = tuple(window.GetPosition())
        _settings['balt.LogMessage.size'] = tuple(window.GetSize())
>>>>>>> 01f06853
    window.Destroy()

def showLog(parent, logText, title=u'', asDialog=True, fixedFont=False,
            icons=None, size=True):
    """Display text in a log window"""
    #--Sizing
    pos = _settings.get('balt.LogMessage.pos',defPos)
    if size:
        size = _settings.get('balt.LogMessage.size',(400,400))
    #--Dialog or Frame
    if asDialog:
        window = Dialog(parent, title, pos=pos, size=size)
    else:
        window = wx.Frame(parent,defId,title,pos=pos,size=size,
            style= (wx.RESIZE_BORDER | wx.CAPTION | wx.SYSTEM_MENU | wx.CLOSE_BOX | wx.CLIP_CHILDREN))
        if icons: window.SetIcons(icons)
    window.SetSizeHints(200,200)
    window.Bind(wx.EVT_CLOSE,_showLogClose)
    window.SetBackgroundColour(wx.NullColour) #--Bug workaround to ensure that default colour is being used.
    #--Text
    txtCtrl = RoTextCtrl(window, logText, special=True, autotooltip=False)
    txtCtrl.SetValue(logText)
    if fixedFont:
        fixedFont = wx.SystemSettings_GetFont(wx.SYS_ANSI_FIXED_FONT )
        fixedFont.SetPointSize(8)
        fixedStyle = wx.TextAttr()
        #fixedStyle.SetFlags(0x4|0x80)
        fixedStyle.SetFont(fixedFont)
        txtCtrl.SetStyle(0,txtCtrl.GetLastPosition(),fixedStyle)
    #--Buttons
    gOkButton = OkButton(window, onButClick=window.Close, default=True)
    #--Layout
    window.SetSizer(
        vSizer((txtCtrl,1,wx.EXPAND|wx.ALL^wx.BOTTOM,2),
               (gOkButton,0,wx.ALIGN_RIGHT|wx.ALL,4),
        ))
    #--Show
    if asDialog:
        with window: window.ShowModal()
    else: window.Show()

#------------------------------------------------------------------------------
def showWryeLog(parent, logText, title=u'', asDialog=True, icons=None):
    """Convert logText from wtxt to html and display. Optionally, logText can be path to an html file."""
    try:
        import wx.lib.iewin
        #### import wx.html2 as webview  # wx3/PHOENIX TESTING
    except ImportError:
        # Comtypes not available most likely! so do it this way:
        import os
        import webbrowser
        if not isinstance(logText,bolt.Path):
            logPath = _settings.get('balt.WryeLog.temp', bolt.Path.getcwd().join(u'WryeLogTemp.html'))
            cssDir = _settings.get('balt.WryeLog.cssDir', GPath(u''))
            with logPath.open('w',encoding='utf-8-sig') as out, \
                 bolt.sio(logText+u'\n{{CSS:wtxt_sand_small.css}}') as ins:
                bolt.WryeText.genHtml(ins,out,cssDir)
            logText = logPath
        webbrowser.open(logText.s)
        return

    #--Sizing
    pos = _settings.get('balt.WryeLog.pos',defPos)
    size = _settings.get('balt.WryeLog.size',(400,400))
    #--Dialog or Frame
    if asDialog:
        window = Dialog(parent, title, pos=pos, size=size)
    else:
        window = wx.Frame(parent,defId,title,pos=pos,size=size,
            style= (wx.RESIZE_BORDER | wx.CAPTION | wx.SYSTEM_MENU | wx.CLOSE_BOX | wx.CLIP_CHILDREN))
        if icons: window.SetIcons(icons)
    window.SetSizeHints(200,200)
    window.Bind(wx.EVT_CLOSE,_showLogClose)
    #--Text
    textCtrl_ = wx.lib.iewin.IEHtmlWindow(window, defId, style = wx.NO_FULL_REPAINT_ON_RESIZE)
    #### textCtrl_ = webview.WebView.New(window)  # PHOENIX TESTING
    if not isinstance(logText,bolt.Path):
        logPath = _settings.get('balt.WryeLog.temp', bolt.Path.getcwd().join(u'WryeLogTemp.html'))
        cssDir = _settings.get('balt.WryeLog.cssDir', GPath(u''))
        with logPath.open('w',encoding='utf-8-sig') as out, \
             bolt.sio(logText + u'\n{{CSS:wtxt_sand_small.css}}') as ins:
            bolt.WryeText.genHtml(ins,out,cssDir)
        logText = logPath
    textCtrl_.Navigate(logText.s,0x2) #--0x2: Clear History
    #--Buttons
    bitmap = wx.ArtProvider_GetBitmap(wx.ART_GO_BACK,wx.ART_HELP_BROWSER, (16,16))
    gBackButton = bitmapButton(window,bitmap, onBBClick=textCtrl_.GoBack)
    bitmap = wx.ArtProvider_GetBitmap(wx.ART_GO_FORWARD,wx.ART_HELP_BROWSER, (16,16))
    gForwardButton = bitmapButton(window,bitmap, onBBClick=textCtrl_.GoForward)
    gOkButton = OkButton(window, onButClick=window.Close, default=True)
    if not asDialog:
        window.SetBackgroundColour(gOkButton.GetBackgroundColour())
    #--Layout
    window.SetSizer(
        vSizer(
            (textCtrl_,1,wx.EXPAND|wx.ALL^wx.BOTTOM,2),
            (hSizer(
                gBackButton,
                gForwardButton,
                spacer,
                gOkButton,
                ),0,wx.ALL|wx.EXPAND,4),
            )
        )
    #--Show
    if asDialog:
        window.ShowModal()
        if window:
<<<<<<< HEAD
            _settings['balt.WryeLog.pos'] = window.GetPosition()
            _settings['balt.WryeLog.size'] = window.GetSize()
=======
            _settings['balt.WryeLog.pos'] = tuple(window.GetPosition())
            _settings['balt.WryeLog.size'] = tuple(window.GetSize())
>>>>>>> 01f06853
            window.Destroy()
    else:
        window.Show()

def playSound(parent,sound):
    if not sound: return
    sound = wx.Sound(sound)
    if sound.IsOk():
        sound.Play(wx.SOUND_ASYNC)
    else:
        showError(parent,_(u"Invalid sound file %s.") % sound)

# Other Windows ---------------------------------------------------------------
#------------------------------------------------------------------------------
class ListEditorData:
    """Data capsule for ListEditor. [Abstract]
    DEPRECATED: nest into ListEditor"""
    def __init__(self,parent):
        self.parent = parent #--Parent window.
        self.showAdd = False
        self.showRename = False
        self.showRemove = False
        self.showSave = False
        self.showCancel = False
        self.caption = None
        #--Editable?
        self.showInfo = False
        self.infoWeight = 1 #--Controls width of info pane
        self.infoReadOnly = True #--Controls whether info pane is editable

    #--List
    def getItemList(self):
        """Returns item list in correct order."""
        raise AbstractError # return []
    def add(self):
        """Performs add operation. Return new item on success."""
        raise AbstractError # return None
    def rename(self,oldItem,newItem):
        """Renames oldItem to newItem. Return true on success."""
        raise AbstractError # return False
    def remove(self,item):
        """Removes item. Return true on success."""
        raise AbstractError # return False

    #--Info box
    def getInfo(self,item):
        """Returns string info on specified item."""
        return u''
    def setInfo(self,item,text):
        """Sets string info on specified item."""
        raise AbstractError

    #--Save/Cancel
    def save(self):
        """Handles save button."""
        pass

#------------------------------------------------------------------------------
class Dialog(wx.Dialog):
    title = u'OVERRIDE'

    def __init__(self, parent=None, title=None, size=defSize, pos=defPos,
                 style=0, resize=True, caption=False, *args, **kwargs):
        ##: drop parent/resize parameters(parent=Link.Frame (test),resize=True)
        self.sizesKey = self.__class__.__name__
        self.title = title or self.__class__.title
        style |= wx.DEFAULT_DIALOG_STYLE
        self.resizable = resize
        if resize: style |= wx.RESIZE_BORDER
        if caption: style |= wx.CAPTION
        super(Dialog, self).__init__(parent, wx.ID_ANY, self.title, size=size,
                                     pos=pos, style=style, *args, **kwargs)
        self.Bind(wx.EVT_CLOSE, self.OnCloseWindow) # used in ImportFaceDialog and ListEditor

    def OnCloseWindow(self, event):
        """Handle window close event.
        Remember window size, position, etc."""
<<<<<<< HEAD
        if self.resizable: sizes[self.sizesKey] = self.GetSize()
=======
        if self.resizable: sizes[self.sizesKey] = tuple(self.GetSize())
>>>>>>> 01f06853
        event.Skip()

    @classmethod
    def Display(cls, *args, **kwargs):
        """Instantiate a dialog, display it and return the ShowModal result."""
        with cls(*args, **kwargs) as dialog:
            return dialog.ShowModal()

    def EndModalOK(self): self.EndModal(wx.ID_OK)

class ListEditor(Dialog):
    """Dialog for editing lists."""

    def __init__(self, parent, title, data, orderedDict=None):
        """A gui list, with buttons that act on the list items.

        Added kwargs to provide extra buttons - this class is built around a
        ListEditorData instance which needlessly complicates things - mainly
        a bunch of booleans to enable buttons but also the list of data that
        corresponds to (read is duplicated by) ListEditor._list_items.
        ListEditorData should be nested here.
        :param orderedDict: orderedDict['ButtonLabel']=buttonAction
        """
        #--Data
        self._listEditorData = data #--Should be subclass of ListEditorData
        self._list_items = data.getItemList()
        #--GUI
        super(ListEditor, self).__init__(parent, title)
        # overrides Dialog.sizesKey
        self.sizesKey = self._listEditorData.__class__.__name__
        #--Caption
        if data.caption:
            captionText = StaticText(self,data.caption)
        else:
            captionText = None
        #--List Box
        self.listBox = listBox(self, choices=self._list_items)
        self.listBox.SetSizeHints(125,150)
        #--Infobox
        if data.showInfo:
            self.gInfoBox = TextCtrl(self,size=(130,-1),
                style=(self._listEditorData.infoReadOnly*wx.TE_READONLY) |
                      wx.TE_MULTILINE | wx.SUNKEN_BORDER)
            if not self._listEditorData.infoReadOnly:
                self.gInfoBox.Bind(wx.EVT_TEXT,
                                   lambda __event: self.OnInfoEdit())
        else:
            self.gInfoBox = None
        #--Buttons
        buttonSet = [
            (data.showAdd,    _(u'Add'),    self.DoAdd),
            (data.showRename, _(u'Rename'), self.DoRename),
            (data.showRemove, _(u'Remove'), self.DoRemove),
            (data.showSave,   _(u'Save'),   self.DoSave),
            (data.showCancel, _(u'Cancel'), self.DoCancel),
            ]
        for k,v in (orderedDict or {}).items():
            buttonSet.append((True, k, v))
        if sum(bool(x[0]) for x in buttonSet):
            buttons = vSizer()
            for (flag,defLabel,func) in buttonSet:
                if not flag: continue
                label = (flag == True and defLabel) or flag
                buttons.Add(Button(self, label, onButClick=func),
                            0, wx.LEFT | wx.TOP, 4)
        else:
            buttons = None
        #--Layout
        sizer = vSizer(
            (captionText,0,wx.LEFT|wx.TOP,4),
            (hSizer(
                (self.listBox,1,wx.EXPAND|wx.TOP,4),
                (self.gInfoBox,self._listEditorData.infoWeight,wx.EXPAND|wx.TOP,4),
                (buttons,0,wx.EXPAND),
                ),1,wx.EXPAND)
            )
        #--Done
        if self.sizesKey in sizes:
            self.SetSizer(sizer)
            self.SetSize(sizes[self.sizesKey])
        else:
            self.SetSizerAndFit(sizer)

    def GetSelected(self):
        return self.listBox.GetNextItem(-1,wx.LIST_NEXT_ALL,wx.LIST_STATE_SELECTED)

    #--List Commands
    def DoAdd(self):
        """Adds a new item."""
        newItem = self._listEditorData.add()
        if newItem and newItem not in self._list_items:
            self._list_items = self._listEditorData.getItemList()
            index = self._list_items.index(newItem)
            self.listBox.InsertItems([newItem],index)

    def SetItemsTo(self, items):
        if self._listEditorData.setTo(items):
            self._list_items = self._listEditorData.getItemList()
            self.listBox.Set(self._list_items)

    def DoRename(self):
        """Renames selected item."""
        selections = self.listBox.GetSelections()
        if not selections: return bell()
        #--Rename it
        itemDex = selections[0]
        curName = self.listBox.GetString(itemDex)
        #--Dialog
        newName = askText(self, _(u'Rename to:'), _(u'Rename'), curName)
        if not newName or newName == curName:
            return
        elif newName in self._list_items:
            showError(self,_(u'Name must be unique.'))
        elif self._listEditorData.rename(curName,newName):
            self._list_items[itemDex] = newName
            self.listBox.SetString(itemDex,newName)

    def DoRemove(self):
        """Removes selected item."""
        selections = self.listBox.GetSelections()
        if not selections: return bell()
        #--Data
        itemDex = selections[0]
        item = self._list_items[itemDex]
        if not self._listEditorData.remove(item): return
        #--GUI
        del self._list_items[itemDex]
        self.listBox.Delete(itemDex)
        if self.gInfoBox:
            self.gInfoBox.DiscardEdits()
            self.gInfoBox.SetValue(u'')

    #--Show Info
    def OnInfoEdit(self):
        """Info box text has been edited."""
        selections = self.listBox.GetSelections()
        if not selections: return bell()
        item = self._list_items[selections[0]]
        if self.gInfoBox.IsModified():
            self._listEditorData.setInfo(item,self.gInfoBox.GetValue())

    #--Save/Cancel
    def DoSave(self):
        """Handle save button."""
        self._listEditorData.save()
<<<<<<< HEAD
        sizes[self.sizesKey] = self.GetSize()
=======
        sizes[self.sizesKey] = tuple(self.GetSize())
>>>>>>> 01f06853
        self.EndModal(wx.ID_OK)

    def DoCancel(self):
        """Handle cancel button."""
<<<<<<< HEAD
        sizes[self.sizesKey] = self.GetSize()
=======
        sizes[self.sizesKey] = tuple(self.GetSize())
>>>>>>> 01f06853
        self.EndModal(wx.ID_CANCEL)

#------------------------------------------------------------------------------
NoteBookDraggedEvent, EVT_NOTEBOOK_DRAGGED = wx.lib.newevent.NewEvent()

class TabDragMixin(object):
    """Mixin for the wx.Notebook class.  Enables draggable Tabs.
       Events:
         EVT_NB_TAB_DRAGGED: Called after a tab has been dragged
           event.oldIdex = old tab position (of tab that was moved
           event.newIdex = new tab position (of tab that was moved
    """
    __slots__=('__dragX','__dragging','__justSwapped')

    def __init__(self):
        self.__dragX = 0
        self.__dragging = wx.NOT_FOUND
        self.__justSwapped = wx.NOT_FOUND
        self.Bind(wx.EVT_LEFT_DOWN, self.__OnDragStart)
        self.Bind(wx.EVT_LEFT_UP, self.__OnDragEnd)
        self.Bind(wx.EVT_MOUSE_CAPTURE_LOST, self.__OnDragEndForced)
        self.Bind(wx.EVT_MOTION, self.__OnDragging)

    def __OnDragStart(self, event):
        pos = event.GetPosition()
        self.__dragging = self.HitTest(pos)
        if self.__dragging != wx.NOT_FOUND:
            self.__dragX = pos[0]
            self.__justSwapped = wx.NOT_FOUND
            self.CaptureMouse()
        event.Skip()

    def __OnDragEndForced(self, event):
        self.__dragging = wx.NOT_FOUND
        self.SetCursor(wx.StockCursor(wx.CURSOR_ARROW))

    def __OnDragEnd(self, event):
        if self.__dragging != wx.NOT_FOUND:
            self.SetCursor(wx.StockCursor(wx.CURSOR_ARROW))
            self.__dragging = wx.NOT_FOUND
            try:
                self.ReleaseMouse()
            except AssertionError:
                """PyAssertionError: C++ assertion "GetCapture() == this"
                failed at ..\..\src\common\wincmn.cpp(2536) in
                wxWindowBase::ReleaseMouse(): attempt to release mouse,
                but this window hasn't captured it""" # assertion error...
        event.Skip()

    def __OnDragging(self, event):
        if self.__dragging != wx.NOT_FOUND:
            pos = event.GetPosition()
            if abs(pos[0] - self.__dragX) > 5:
                self.SetCursor(wx.StockCursor(wx.CURSOR_HAND))
            tabId = self.HitTest(pos)
            if tabId == wx.NOT_FOUND or tabId[0] in (wx.NOT_FOUND,self.__dragging[0]):
                self.__justSwapped = wx.NOT_FOUND
            else:
                if self.__justSwapped == tabId[0]:
                    return
                # We'll do the swapping by removing all pages in the way,
                # then readding them in the right place.  Do this because
                # it makes the tab we're dragging not have to refresh, whereas
                # if we just removed the current page and reinserted it in the
                # correct position, there would be refresh artifacts
                newPos = tabId[0]
                oldPos = self.__dragging[0]
                self.__justSwapped = oldPos
                self.__dragging = tabId[:]
                if newPos < oldPos:
                    left,right,step = newPos,oldPos,1
                else:
                    left,right,step = oldPos+1,newPos+1,-1
                insert = left+step
                addPages = [(self.GetPage(x),self.GetPageText(x)) for x in range(left,right)]
                addPages.reverse()
                num = right - left
                for i in range(num):
                    self.RemovePage(left)
                for page,title in addPages:
                    self.InsertPage(insert,page,title)
                evt = NoteBookDraggedEvent(fromIndex=oldPos,toIndex=newPos)
                wx.PostEvent(self,evt)
        event.Skip()

#------------------------------------------------------------------------------
class Picture(wx.Window):
    """Picture panel."""
    def __init__(self, parent,width,height,scaling=1,style=0,background=wx.MEDIUM_GREY_BRUSH):
        """Initialize."""
        wx.Window.__init__(self, parent, defId,size=(width,height),style=style)
        self.SetBackgroundStyle(wx.BG_STYLE_CUSTOM)
        self.bitmap = None
        if background is not None:
            if isinstance(background, tuple):
                background = wx.Colour(background)
            if isinstance(background, wx.Colour):
                background = wx.Brush(background)
            self.background = background
        else:
            self.background = wx.Brush(self.GetBackgroundColour())
        #self.SetSizeHints(width,height,width,height)
        #--Events
        self.Bind(wx.EVT_PAINT,self.OnPaint)
        self.Bind(wx.EVT_SIZE, self.OnSize)
        self.OnSize()

    def SetBackground(self,background):
        if isinstance(background,tuple):
            background = wx.Colour(background)
        if isinstance(background,wx.Colour):
            background = wx.Brush(background)
        self.background = background
        self.OnSize()

    def SetBitmap(self,bitmap):
        """Set bitmap."""
        self.bitmap = bitmap
        self.OnSize()

    def OnSize(self,event=None):
        x, y = self.GetSize()
        if x <= 0 or y <= 0: return
        self.buffer = wx.EmptyBitmap(x,y)
        dc = wx.MemoryDC()
        dc.SelectObject(self.buffer)
        # Draw
        dc.SetBackground(self.background)
        dc.Clear()
        if self.bitmap:
            old_x,old_y = self.bitmap.GetSize()
            scale = min(float(x)/old_x, float(y)/old_y)
            new_x = old_x * scale
            new_y = old_y * scale
            pos_x = max(0,x-new_x)/2
            pos_y = max(0,y-new_y)/2
            image = self.bitmap.ConvertToImage()
            image.Rescale(new_x, new_y, wx.IMAGE_QUALITY_HIGH)
            dc.DrawBitmap(wx.BitmapFromImage(image), pos_x, pos_y)
        del dc
        self.Refresh()
        self.Update()

    def OnPaint(self, event):
        dc = wx.BufferedPaintDC(self, self.buffer)

#------------------------------------------------------------------------------
class BusyCursor(object):
    """Wrapper around wx.BeginBusyCursor and wx.EndBusyCursor, to be used with
       Pythons 'with' semantics."""
    def __enter__(self):
        wx.BeginBusyCursor()
    def __exit__(self,type,value,traceback):
        wx.EndBusyCursor()

#------------------------------------------------------------------------------
class Progress(bolt.Progress):
    """Progress as progress dialog."""
    def __init__(self,title=_(u'Progress'),message=u' '*60,parent=None,
            style=wx.PD_APP_MODAL|wx.PD_ELAPSED_TIME|wx.PD_AUTO_HIDE|wx.PD_SMOOTH,
            abort=False, onAbort=None):
        if abort:
            style |= wx.PD_CAN_ABORT
            self.fnAbort = onAbort
        self.dialog = wx.ProgressDialog(title,message,100,parent,style)
        ## self.dialog.SetFocus()  # TODO wx3.0 This is what freezes the InstallersPanel when clicking on it. Is this really needed?
        bolt.Progress.__init__(self)
        self.message = message
        self.isDestroyed = False
        self.prevMessage = u''
        self.prevState = -1
        self.prevTime = 0

    # __enter__ and __exit__ for use with the 'with' statement
    def __enter__(self):
        return self
    def __exit__(self,type,value,traceback):
        self.Destroy()

    def getParent(self):
        return self.dialog.GetParent()

    def setCancel(self, enabled=True):
        cancel = self.dialog.FindWindowById(wx.ID_CANCEL)
        cancel.Enable(enabled)

    def onAbort(self):
        if self.fnAbort:
            return self.fnAbort()
        return True

    def doProgress(self,state,message):
        if not self.dialog:
            raise StateError(u'Dialog already destroyed.')
        elif (state == 0 or state == 1 or (message != self.prevMessage) or
            (state - self.prevState) > 0.05 or (time.time() - self.prevTime) > 0.5):
            ## self.dialog.SetFocus()  # TODO wx3.0 This is what freezes the InstallersPanel when clicking on it. Is this really needed?
            if message != self.prevMessage:
                ret = self.dialog.Update(int(state*100),message)
                if not ret[0]:
                    if self.onAbort():
                        raise CancelError
            else:
                ret = self.dialog.Update(int(state*100))
                if not ret[0]:
                    if self.onAbort():
                        raise CancelError
            self.prevMessage = message
            self.prevState = state
            self.prevTime = time.time()

    def Destroy(self):
        if self.dialog:
            self.dialog.Destroy()
            self.dialog = None

#------------------------------------------------------------------------------
class ListCtrl(wx.ListCtrl, ListCtrlAutoWidthMixin):
    """List control extended with the wxPython auto-width mixin class.

    ALWAYS add new items via InsertListCtrlItem() and delete them via
    RemoveItemAt().
    Also extended to support drag-and-drop.  To define custom drag-and-drop
    functionality, you can provide callbacks for, or override the following functions:
    OnDropFiles(self, x, y, filenames) - called when files are dropped in the list control
    OnDropIndexes(self,indexes,newPos) - called to move the specified indexes to new starting position 'newPos'
    dndAllow(self) - return true to allow dnd, false otherwise

    OnDropFiles callback:   fnDropFiles
    OnDropIndexes callback: fnDropIndexes
    dndAllow callback:      fnDndAllow
    """
    class DropFileOrList(wx.DropTarget):

        def __init__(self, window, dndFiles, dndList):
            wx.PyDropTarget.__init__(self)
            self.window = window

            self.data = wx.DataObjectComposite()
            self.dataFile = wx.FileDataObject()                 # Accept files
            self.dataList = wx.CustomDataObject('ListIndexes')  # Accept indexes from a list
            if dndFiles: self.data.Add(self.dataFile)
            if dndList : self.data.Add(self.dataList)
            self.SetDataObject(self.data)

        def OnData(self, x, y, data):
            if self.GetData():
                dtype = self.data.GetReceivedFormat().GetType()
                if dtype == wx.DF_FILENAME:
                    # File(s) were dropped
                    self.window.OnDropFiles(x, y, self.dataFile.GetFilenames())
                elif dtype == self.dataList.GetFormat().GetType():
                    # ListCtrl indexes
                    data = cPickle.loads(self.dataList.GetData())
                    self.window._OnDropList(x, y, data)

        def OnDragOver(self, x, y, dragResult):
            self.window.OnDragging(x,y,dragResult)
            return wx.DropTarget.OnDragOver(self,x,y,dragResult)

    def __init__(self, parent, pos=defPos, size=defSize, style=0,
                 dndFiles=False, dndList=False, dndOnlyMoveContinuousGroup=True,
                 fnDropFiles=None, fnDropIndexes=None, fnDndAllow=None):
        wx.ListCtrl.__init__(self, parent, pos=pos, size=size, style=style)
        ListCtrlAutoWidthMixin.__init__(self)
        if dndFiles or dndList:
            self.SetDropTarget(ListCtrl.DropFileOrList(self, dndFiles, dndList))
            if dndList:
                self.Bind(wx.EVT_LIST_BEGIN_DRAG, self.OnBeginDrag)
        self.dndOnlyCont = dndOnlyMoveContinuousGroup
        self.fnDropFiles = fnDropFiles
        self.fnDropIndexes = fnDropIndexes
        self.fnDndAllow = fnDndAllow
        self.doDnD = True
        #--Item/Id mapping
        self._item_itemId = {}
        self._itemId_item = {}

    def OnDragging(self,x,y,dragResult):
        # We're dragging, see if we need to scroll the list
        index, flags = self.HitTest((x, y))
        if index == wx.NOT_FOUND:   # Didn't drop it on an item
            if self.GetItemCount() > 0:
                if y <= self.GetItemRect(0).y:
                    # Mouse is above the first item
                    self.ScrollLines(-1)
                elif y >= self.GetItemRect(self.GetItemCount() - 1).y:
                    # Mouse is after the last item
                    self.ScrollLines(1)
        else:
            # Screen position if item hovering over
            pos = index - self.GetScrollPos(wx.VERTICAL)
            if pos == 0:
                # Over the first item, see if it's over the top half
                rect = self.GetItemRect(index)
                if y < rect.y + rect.height/2:
                    self.ScrollLines(-1)
            elif pos == self.GetCountPerPage():
                # On last item/one that's not fully visible
                self.ScrollLines(1)

    def SetDnD(self, allow): self.doDnD = allow

    def OnBeginDrag(self, event):
        if not self.dndAllow(): return

        indexes = []
        start = stop = -1
        for index in range(self.GetItemCount()):
            if self.GetItemState(index, wx.LIST_STATE_SELECTED):
                if stop >= 0 and self.dndOnlyCont:
                    # Only allow moving selections if they are in a
                    # continuous block...they aren't
                    return
                if start < 0:
                    start = index
                indexes.append(index)
            else:
                if start >=0 > stop:
                    stop = index - 1
        if stop < 0: stop = self.GetItemCount()

        selected = cPickle.dumps(indexes, 1)
        ldata = wx.CustomDataObject('ListIndexes')
        ldata.SetData(selected)

        data = wx.DataObjectComposite()
        data.Add(ldata)

        source = wx.DropSource(self)
        source.SetData(data)
        source.DoDragDrop(flags=wx.Drag_DefaultMove)

    def OnDropFiles(self, x, y, filenames):
        if self.fnDropFiles:
            wx.CallLater(10,self.fnDropFiles,x,y,filenames)
            #self.fnDropFiles(x, y, filenames)
            return
        # To be implemented by sub-classes
        raise AbstractError

    def _OnDropList(self, x, y, indexes):
        start = indexes[0]
        stop = indexes[-1]

        index, flags = self.HitTest((x, y))
        if index == wx.NOT_FOUND:   # Didn't drop it on an item
            if self.GetItemCount() > 0:
                if y <= self.GetItemRect(0).y:
                    # Dropped it before the first item
                    index = 0
                elif y >= self.GetItemRect(self.GetItemCount() - 1).y:
                    # Dropped it after the last item
                    index = self.GetItemCount()
                else:
                    # Dropped it on the edge of the list, but not above or below
                    return
            else:
                # Empty list
                index = 0
        else:
            # Dropped on top of an item
            target = index
            if start <= target <= stop:
                # Trying to drop it back on itself
                return
            elif target < start:
                # Trying to drop it furthur up in the list
                pass
            elif target > stop:
                # Trying to drop it further down the list
                index -= 1 + (stop-start)

            # If dropping on the top half of the item, insert above it,
            # otherwise insert below it
            rect = self.GetItemRect(target)
            if y > rect.y + rect.height/2:
                index += 1

        # Do the moving
        self.OnDropIndexes(indexes, index)

    def OnDropIndexes(self, indexes, newPos):
        if self.fnDropIndexes:
            wx.CallLater(10,self.fnDropIndexes,indexes,newPos)

    def dndAllow(self):
        return self.doDnD and (not self.fnDndAllow or self.fnDndAllow())

    # API (alpha) -------------------------------------------------------------

    # Internal id <-> item mappings used in SortItems for now
    # Ripped from Tank - _Monkey patch_ - we need a proper ListCtrl subclass

    def __id(self, item):
        i = long(wx.NewId())
        self._item_itemId[item] = i
        self._itemId_item[i] = item
        return i

    def InsertListCtrlItem(self, index, value, item):
        """Insert an item to the list control giving it an internal id."""
        i = self.__id(item)
        some_long = self.InsertStringItem(index, value) # index ?
        #### some_long = self.InsertItem(index, value) # index ?  # PHOENIX FIX
        gItem = self.GetItem(index) # that's what Tank did
        gItem.SetData(i)  # Associate our id with that row.
        self.SetItem(gItem) # this is needed too - yak
        return some_long

    def RemoveItemAt(self, index):
        """Remove item at specified list index."""
        itemId = self.GetItemData(index)
        item = self._itemId_item[itemId]
        del self._item_itemId[item]
        del self._itemId_item[itemId]
        self.DeleteItem(index)

    def DeleteAll(self):
        self._item_itemId.clear()
        self._itemId_item.clear()
        self.DeleteAllItems()

    def FindIndexOf(self, item):
        """Return index of specified item."""
        return self.FindItemData(-1, self._item_itemId[item])

    def FindItemAt(self, index):
        """Return item for specified list index."""
        return self._itemId_item[self.GetItemData(index)]

    def ReorderDisplayed(self, inorder):
        """Reorder the list control displayed items to match inorder."""
        sortDict = dict((self._item_itemId[y], x) for x, y in enumerate(inorder))
        self.SortItems(lambda x, y: cmp(sortDict[x], sortDict[y]))

#------------------------------------------------------------------------------
_depth = 0
_lock = threading.Lock() # threading not needed (I just can't omit it)
def conversation(func):
    """Decorator to temporarily unbind RefreshData Link.Frame callback."""
    @wraps(func)
    def _conversation_wrapper(*args, **kwargs):
        global _depth
        try:
            with _lock: _depth += 1 # hack: allow sequences of conversations
            Link.Frame.BindRefresh(bind=False)
            return func(*args, **kwargs)
        finally:
            with _lock: # atomic
                _depth -= 1
                if not _depth: Link.Frame.BindRefresh(bind=True)
    return _conversation_wrapper

class UIList(wx.Panel):
    """Offspring of basher.List and balt.Tank, ate its parents."""
    # optional menus
    mainMenu = None
    itemMenu = None
    #--gList image collection
    __icons = ImageList(16, 16) # sentinel value due to bosh.dirs not being
    # yet initialized when balt is imported, so I can't use ColorChecks here
    icons = __icons
    _shellUI = False # only True in Screens/INIList/Installers
    _recycle = True # False on tabs that recycle makes no sense (People, PM)
    max_items_open = 7 # max number of items one can open without prompt
    #--Cols
    _min_column_width = 24
    #--Style params
    _editLabels = False # allow editing the labels - also enables F2 shortcut
    _sunkenBorder = True
    _singleCell = False
    #--Sorting
    nonReversibleCols = {'Load Order', 'Current Order'}
    _default_sort_col = 'File' # override as needed
    _sort_keys = {} # sort_keys[col] provides the sort key for this col
    _extra_sortings = [] #extra self.methods for fancy sortings - order matters
    # Labels, map the (permanent) order of columns to the label generating code
    labels = OrderedDict()
    #--DnD
    _dndFiles = _dndList = False
    _dndColumns = ()

    def __init__(self, parent, keyPrefix, data=None, panel=None):
        wx.Panel.__init__(self, parent, style=wx.WANTS_CHARS)
        self.data = data # yak, encapsulate (_data)
        self.panel = panel
        #--Layout
        sizer = vSizer()
        self.SetSizer(sizer)
        #--Settings key
        self.keyPrefix = keyPrefix
        #--Columns
        self.__class__.persistent_columns = {self._default_sort_col}
        self._colDict = {} # used in setting column sort indicator
        #--gList image collection
        self.__class__.icons = ColorChecks() \
            if self.__class__.icons is self.__icons else self.__class__.icons
        #--gList
        ctrlStyle = wx.LC_REPORT
        if self.__class__._editLabels: ctrlStyle |= wx.LC_EDIT_LABELS
        if self.__class__._sunkenBorder: ctrlStyle |= wx.SUNKEN_BORDER
        if self.__class__._singleCell: ctrlStyle |= wx.LC_SINGLE_SEL
        self._gList = ListCtrl(self, style=ctrlStyle,
                               dndFiles=self.__class__._dndFiles,
                               dndList=self.__class__._dndList,
                               fnDndAllow=self.dndAllow,
                               fnDropFiles=self.OnDropFiles,
                               fnDropIndexes=self.OnDropIndexes)
        if self.icons:
            # Image List: Column sorting order indicators
            # explorer style ^ == ascending
            checkboxesIL = self.icons.GetImageList()
            self.sm_up = checkboxesIL.Add(SmallUpArrow.GetBitmap())
            self.sm_dn = checkboxesIL.Add(SmallDnArrow.GetBitmap())
            self._gList.SetImageList(checkboxesIL, wx.IMAGE_LIST_SMALL)
        if self.__class__._editLabels:
            self._gList.Bind(wx.EVT_LIST_END_LABEL_EDIT, self.OnLabelEdited)
            self._gList.Bind(wx.EVT_LIST_BEGIN_LABEL_EDIT, self.OnBeginEditLabel)
        # gList callbacks
        self._gList.Bind(wx.EVT_LIST_COL_RIGHT_CLICK, self.DoColumnMenu)
        self._gList.Bind(wx.EVT_CONTEXT_MENU, self.DoItemMenu)
        self._gList.Bind(wx.EVT_LIST_COL_CLICK, self.OnColumnClick)
        self._gList.Bind(wx.EVT_KEY_UP, self.OnKeyUp)
        self._gList.Bind(wx.EVT_CHAR, self.OnChar)
        #--Events: Columns
        self._gList.Bind(wx.EVT_LIST_COL_END_DRAG, self.OnColumnResize)
        #--Events: Items
        self._gList.Bind(wx.EVT_LEFT_DCLICK, self.OnDClick)
        self._gList.Bind(wx.EVT_LIST_ITEM_SELECTED, self.OnItemSelected)
        self._gList.Bind(wx.EVT_LEFT_DOWN, self.OnLeftDown)
        #--Mouse movement
        self.mouseItem = None
        self.mouseTexts = {} # dictionary item->mouse text
        self.mouseTextPrev = u''
        self._gList.Bind(wx.EVT_MOTION, self.OnMouse)
        self._gList.Bind(wx.EVT_LEAVE_WINDOW, self.OnMouse)
        # Panel callbacks
        self.Bind(wx.EVT_SIZE,self.OnSize)
        # Columns
        self.PopulateColumns()
        #--Items
        self._defaultTextBackground = wx.SystemSettings.GetColour(
            wx.SYS_COLOUR_WINDOW)
        self.PopulateItems()

    # Column properties
    @property
    def allCols(self): return self.labels.keys()
    @property
    def colWidths(self):
        return _settings.getChanged(self.keyPrefix + '.colWidths', {})
    @property
    def colReverse(self): # not sure why it gets it changed but no harm either
        """Dictionary column->isReversed."""
        return _settings.getChanged(self.keyPrefix + '.colReverse', {})
    @property
    def cols(self): return _settings.getChanged(self.keyPrefix + '.cols')
    @property
    def autoColWidths(self):
        return _settings.get('bash.autoSizeListColumns', 0)
    @autoColWidths.setter
    def autoColWidths(self, val): _settings['bash.autoSizeListColumns'] = val
    # the current sort column
    @property
    def sort(self):
        return _settings.get(self.keyPrefix + '.sort', self._default_sort_col)
    @sort.setter
    def sort(self, val): _settings[self.keyPrefix + '.sort'] = val

    def OnItemSelected(self, event):
        modName = self.GetItem(event.m_itemIndex)
        #### modName = self.GetItem(event.Index)  # wx28/PHOENIX FIX
        #### print('DEBUG event.Index: %s' % event.Index)  # wx28/PHOENIX DEBUG
        #### print('DEBUG event.m_itemIndex: %s' % event.m_itemIndex)  # wx28/PHOENIX DEBUG
        #### print('DEBUG OnItemSelected: %s' % (event.Index == event.m_itemIndex))  # wx28/PHOENIX DEBUG
        self._select(modName)
    def _select(self, item): self.panel.SetDetails(item)

    #--Items ----------------------------------------------
    @staticmethod
    def _gpath(item): return GPath(item)

    def PopulateItem(self, itemDex=-1, item=None):
        """Populate ListCtrl for specified item. Either item or itemDex must be
        specified.
        :param itemDex: the index of the item in the list - must be given if
        item is None
        :param item: a bolt.Path or an int (Masters) or a string (People),
        the key in self.data
        """
        insert = False
        if item is not None:
            try:
                itemDex = self.GetIndex(item)
            except KeyError: # item is not present, so inserting
                itemDex = self._gList.GetItemCount() # insert at the end
                insert = True
        else: # no way we're inserting with a None item
            item = self.GetItem(itemDex)
        item = self._gpath(item)
        cols = self.cols
        for colDex in range(len(cols)):
            col = cols[colDex]
            labelTxt = self.labels[col](self, item)
            if insert and colDex == 0:
                self._gList.InsertListCtrlItem(itemDex, labelTxt, item)
            else:
                self._gList.SetStringItem(itemDex, colDex, labelTxt)
                #### self._gList.SetItem(itemDex, colDex, labelTxt)  # PHOENIX FIX
        self.setUI(item, itemDex)

    def setUI(self, fileName, itemDex):
        """Set font, status icon, background text etc."""

    def PopulateItems(self):
        """Sort items and populate entire list."""
        self.mouseTexts.clear()
        items = set(self.GetItems())
        #--Update existing items.
        index = 0
        while index < self._gList.GetItemCount():
            item = self.GetItem(index)
            if item not in items: self._gList.RemoveItemAt(index)
            else:
                self.PopulateItem(index)
                items.remove(item)
                index += 1
        #--Add remaining new items
        for item in items: self.PopulateItem(item=item)
        #--Sort
        self.SortItems()
        self.autosizeColumns()

    __all = ()
    def RefreshUI(self, **kwargs):
        """Populate specified files or ALL files, set status bar count.

        If there are any deleted (applies also to renamed) items leave files
        parameter alone.
        """
        # TODO(ut) needs work: A) deleted, new and files->modified **kwargs
        # parameters and get rid of ModList override(move part to PopulateItem)
        # Refresh UI uses must be optimized - pass in ONLY the items we need
        # refreshed - most of the time Refresh UI calls PopulateItems on ALL
        # items - a nono. Refresh UI has 106 uses...
        # B) Rework details: add 'select' tuple parameter (ex 'detail', duh) to
        # allow specifying detail item - for now use heuristics (len(files))
        files = kwargs.pop('files', self.__all)
        if files is self.__all:
            self.PopulateItems()
        else:  #--Iterable
            for file_ in files:
                self.PopulateItem(item=file_)
            #--Sort
            self.SortItems()
            self.autosizeColumns()
        # Details HACK: if it was a single item then refresh details for it:
        if len(files) == 1: self.SelectItem(files[0])
        else: self.panel.RefreshDetails()
        self.panel.SetStatusCount()

    #--Column Menu
    def DoColumnMenu(self, event, column=None):
        """Show column menu."""
        if not self.mainMenu: return
        if column is None: column = event.GetColumn()
        self.mainMenu.PopupMenu(self, Link.Frame, column)

    #--Item Menu
    def DoItemMenu(self,event):
        """Show item menu."""
        selected = self.GetSelected()
        if not selected:
            self.DoColumnMenu(event,0)
            return
        if not self.itemMenu: return
        self.itemMenu.PopupMenu(self,Link.Frame,selected)

    #-- Callbacks -------------------------------------------------------------
    def OnSize(self, event):
        """Panel size was changed. Change gList size to match."""
<<<<<<< HEAD
        size = self.GetClientSize()
=======
        size = tuple(self.GetClientSize())
>>>>>>> 01f06853
        self._gList.SetSize(size)

    def OnMouse(self,event):
        """Check mouse motion to detect right click event."""
        if event.Moving():
            (mouseItem,mouseHitFlag) = self._gList.HitTest(event.GetPosition())
            if mouseItem != self.mouseItem:
                self.mouseItem = mouseItem
                self.MouseOverItem(mouseItem)
        elif event.Leaving() and self.mouseItem is not None:
            self.mouseItem = None
            self.MouseOverItem(None)
        event.Skip()

    def MouseOverItem(self, itemDex):
        """Handle mouse entered item by showing tip or similar."""
        if itemDex is None:
            Link.Frame.SetStatusInfo(u'')
            return
        if itemDex < 0: return
        item = self.GetItem(itemDex) # get the item (bolt Path) for this index
        text = self.mouseTexts.get(item, u'')
        if text != self.mouseTextPrev:
            Link.Frame.SetStatusInfo(text)
            self.mouseTextPrev = text

    def OnKeyUp(self, event):
        """Char event: select all items, delete selected items, rename."""
        code = event.GetKeyCode()
        if event.CmdDown() and code == ord('A'): # Ctrl+A
            try:
                self._gList.Unbind(wx.EVT_LIST_ITEM_SELECTED)
                self.panel.ClearDetails() #omit this to leave displayed details
                self.SelectAll()
            finally:
                self._gList.Bind(wx.EVT_LIST_ITEM_SELECTED, self.OnItemSelected)
        elif self.__class__._editLabels and code == wx.WXK_F2: self.Rename()
        elif code in wxDelete:
            with BusyCursor(): self.DeleteItems(event=event)
        event.Skip()

    ##: Columns callbacks - belong to a ListCtrl mixin
    def OnColumnClick(self, event):
        """Column header was left clicked on. Sort on that column."""
        self.SortItems(self.cols[event.GetColumn()],'INVERT')

    def OnColumnResize(self, event):
        """Column resized: enforce minimal width and save column size info."""
        colDex = event.GetColumn()
        colName = self.cols[colDex]
        width = self._gList.GetColumnWidth(colDex)
        if width < self._min_column_width:
            width = self._min_column_width
            self._gList.SetColumnWidth(colDex, self._min_column_width)
            event.Veto() # if we do not veto the column will be resized anyway!
            self._gList.resizeLastColumn(0) # resize last column to fill
        else:
            event.Skip()
        self.colWidths[colName] = width

    # gList columns autosize---------------------------------------------------
    def autosizeColumns(self):
        if self.autoColWidths:
            colCount = xrange(self._gList.GetColumnCount())
            for i in colCount:
                self._gList.SetColumnWidth(i, -self.autoColWidths)

    #--Events skipped##:de-register callbacks? register only if hasattr(OnXXX)?
    def OnLeftDown(self,event): event.Skip()
    def OnDClick(self,event): event.Skip()
    def OnChar(self,event): event.Skip()
    #--Edit labels - only registered if _editLabels != False
    def OnBeginEditLabel(self, event):
        """Start renaming: deselect the extension."""
        to = len(GPath(event.GetLabel()).sbody)
        (self._gList.GetEditControl()).SetSelection(0, to)
    def OnLabelEdited(self,event): event.Skip()

    def _getItemClicked(self, event, on_icon=False):
        (hitItem, hitFlag) = self._gList.HitTest(event.GetPosition())
        if hitItem < 0 or (on_icon and hitFlag != wx.LIST_HITTEST_ONITEMICON):
            return None
        return self.GetItem(hitItem)

    #-- Item selection --------------------------------------------------------
    def GetItems(self): return self.data.keys()

    def GetSelected(self):
        """Return list of items selected (highlighted) in the interface."""
        listCtrl = self._gList
        return [self.GetItem(dex) for dex in xrange(listCtrl.GetItemCount())
            if listCtrl.GetItemState(dex, wx.LIST_STATE_SELECTED)]

    def GetSelectedIndexes(self):
        """Return list of indexes highlighted in the interface in display order."""
        listCtrl = self._gList
        return [dex for dex in xrange(listCtrl.GetItemCount())
            if listCtrl.GetItemState(dex, wx.LIST_STATE_SELECTED)]

    def SelectItemAtIndex(self, index, select=True,
                          _select=wx.LIST_STATE_SELECTED):
        self._gList.SetItemState(index, select * _select, _select)

    def SelectItem(self, item, deselectOthers=False):
        dex = self.GetIndex(item)
        if deselectOthers: self.ClearSelected()
        else: #we must deselect the item and then reselect for callbacks to run
            self.SelectItemAtIndex(dex, select=False)
        self.SelectItemAtIndex(dex)

    def SelectItemsNoCallback(self, items, deselectOthers=False):
        try:
            self._gList.Unbind(wx.EVT_LIST_ITEM_SELECTED)
            for item in items: self.SelectItem(item, deselectOthers)
        finally:
            self._gList.Bind(wx.EVT_LIST_ITEM_SELECTED, self.OnItemSelected)

    def ClearSelected(self):
        """Unselect all items."""
        listCtrl = self._gList
        for i in xrange(listCtrl.GetItemCount()): self.SelectItemAtIndex(i, False)

    def SelectAll(self):
        for i in range(self._gList.GetItemCount()): self.SelectItemAtIndex(i)

    def SelectLast(self):
        self.SelectItemAtIndex(self._gList.GetItemCount() - 1)

    def DeleteAll(self): self._gList.DeleteAll()

    def EnsureVisibleItem(self, name, focus=False):
        self.EnsureVisibleIndex(self.GetIndex(name), focus=focus)

    def EnsureVisibleIndex(self, dex, focus=False):
        self._gList.Focus(dex) if focus else self._gList.EnsureVisible(dex)
        self._gList.SetFocus()

    def OpenSelected(self, selected=None):
        """Open selected files with default program."""
        dataDir = self.data.dir
        selected = selected if selected else self.GetSelected()
        num = len(selected)
        if num > UIList.max_items_open and not askContinue(self,
            _(u'Trying to open %(num)s items - are you sure ?') % {'num': num},
            'bash.maxItemsOpen.continue'): return
        for file_ in selected:
            file_ = dataDir.join(file_)
            if file_.exists(): file_.start()

    #--Sorting ----------------------------------------------------------------
    def SortItems(self, column=None, reverse='CURRENT'):
        """Sort items. Real work is done by _SortItems, and that completed
        sort is then "cloned" to the list control.

        :param column: column to sort. Defaults to current sort column.
        :param reverse:
        * True: Reverse order
        * False: Normal order
        * 'CURRENT': Same as current order for column.
        * 'INVERT': Invert if column is same as current sort column.
        """
        column, reverse, oldcol = self._GetSortSettings(column, reverse)
        items = self._SortItems(column, reverse)
        self._gList.ReorderDisplayed(items)
        self._setColumnSortIndicator(column, oldcol, reverse)

    def _GetSortSettings(self, column, reverse):
        """Return parsed col, reverse arguments. Used by SortItems.
        col: sort variable.
          Defaults to last sort. (self.sort)
        reverse: sort order
          True: Descending order
          False: Ascending order
         'CURRENT': Use current reverse setting for sort variable.
         'INVERT': Use current reverse settings for sort variable, unless
             last sort was on same sort variable -- in which case,
             reverse the sort order.
        """
        curColumn = self.sort
        column = column or curColumn
        curReverse = self.colReverse.get(column, False)
        if column in self.nonReversibleCols: #--Disallow reverse for load
            reverse = False
        elif reverse == 'INVERT' and column == curColumn:
            reverse = not curReverse
        elif reverse in {'INVERT','CURRENT'}:
            reverse = curReverse
        #--Done
        self.sort = column
        self.colReverse[column] = reverse
        return column, reverse, curColumn

    def _SortItems(self, col, reverse=False, items=None, sortSpecial=True):
        """Sort and return items by specified column, possibly in reverse
        order.

        If items are not specified, sort what is returned by GetItems() and
        return that. If sortSpecial is False do not apply extra sortings."""
        items = items if items is not None else self.GetItems()
        def key(k): # if key is None then keep it None else provide self
            k = self._sort_keys[k]
            return k if k is None else partial(k, self)
        defaultKey = key(self._default_sort_col)
        defSort = col == self._default_sort_col
        # always apply default sort
        items.sort(key=defaultKey, reverse=defSort and reverse)
        if not defSort: items.sort(key=key(col), reverse=reverse)
        if sortSpecial:
            for lamda in self._extra_sortings: lamda(self, items)
        return items

    def _setColumnSortIndicator(self, col, oldcol, reverse):
        # set column sort image
        try:
            listCtrl = self._gList
            try: listCtrl.ClearColumnImage(self._colDict[oldcol])
            except KeyError:
                pass # if old column no longer is active this will fail but
                #  not a problem since it doesn't exist anyways.
            listCtrl.SetColumnImage(self._colDict[col],
                                    self.sm_dn if reverse else self.sm_up)
        except KeyError: pass

    #--Item/Index Translation -------------------------------------------------
    def GetItem(self,index):
        """Returns item for specified list index."""
        return self._gList.FindItemAt(index)

    def GetIndex(self,item):
        """Return index for item, raise KeyError if item not present."""
        return self._gList.FindIndexOf(item)

    #--Populate Columns -------------------------------------------------------
    def PopulateColumns(self):
        """Create/name columns in ListCtrl."""
        cols = self.cols # this may have been updated in ColumnsMenu.Execute()
        numCols = len(cols)
        names = set(_settings['bash.colNames'].get(key) for key in cols)
        self._colDict.clear()
        colDex, listCtrl = 0, self._gList
        while colDex < numCols: ##: simplify!
            colKey = cols[colDex]
            colName = _settings['bash.colNames'].get(colKey, colKey)
            colWidth = self.colWidths.get(colKey, 30)
            if colDex >= listCtrl.GetColumnCount(): # Make a new column
                listCtrl.InsertColumn(colDex, colName)
                listCtrl.SetColumnWidth(colDex, colWidth)
            else: # Update an existing column
                column = listCtrl.GetColumn(colDex)
                text = column.GetText()
                if text == colName:
                    # Don't change it, just make sure the width is correct
                    listCtrl.SetColumnWidth(colDex, colWidth)
                elif text not in names:
                    # Column that doesn't exist anymore
                    listCtrl.DeleteColumn(colDex)
                    continue # do not increment colDex or update colDict
                else: # New column
                    listCtrl.InsertColumn(colDex, colName)
                    listCtrl.SetColumnWidth(colDex, colWidth)
            self._colDict[colKey] = colDex
            colDex += 1
        while listCtrl.GetColumnCount() > numCols:
            listCtrl.DeleteColumn(numCols)

    #--Drag and Drop-----------------------------------------------------------
    def dndAllow(self):
        # Only allow drag an drop when sorting by the columns specified in dndColumns
        return self.sort in self._dndColumns

    def OnDropFiles(self, x, y, filenames): raise AbstractError
    def OnDropIndexes(self, indexes, newPos): raise AbstractError

    # gList scroll position----------------------------------------------------
    def SaveScrollPosition(self, isVertical=True):
        _settings[self.keyPrefix + '.scrollPos'] = self._gList.GetScrollPos(
            wx.VERTICAL if isVertical else wx.HORIZONTAL)

    def SetScrollPosition(self):
        self._gList.ScrollLines(
            _settings.get(self.keyPrefix + '.scrollPos', 0))

    # Data commands (WIP)------------------------------------------------------
    def Rename(self, selected=None):
        if not selected: selected = self.GetSelected()
        if len(selected) > 0:
            index = self._gList.FindItem(0, selected[0].s)
            if index != -1: self._gList.EditLabel(index)

    @conversation
    def DeleteItems(self, event=None, items=None,
                    dialogTitle=_(u'Delete Items'), order=True):
        recycle = (self.__class__._recycle and
        # menu items fire 'CommandEvent' - I need a workaround to detect Shift
            (True if event is None else not event.ShiftDown()))
        items = self._toDelete(items)
        if not self.__class__._shellUI:
            items = self._promptDelete(items, dialogTitle, order, recycle)
        if not items: return
        for i in items: ##: simplify and make sure delete_Refresh() runs !
            try:
                if not self.__class__._shellUI: # non shellUI path used to
                    # delete as many as possible, I kept this behavior
                    self.data.delete(i, doRefresh=False, recycle=recycle)
                else: # shellUI path tries to delete all at once
                    self.data.delete(items, confirm=True, recycle=recycle)
            except bolt.BoltError as e: showError(self, u'%r' % e)
            except (AccessDeniedError, CancelError, SkipError): pass
            finally:
                if self.__class__._shellUI: break # could delete fail mid-way ?
        else: self.data.delete_Refresh(items)
        self.RefreshUI(refreshSaves=True) # also cleans _gList internal dicts

    def _toDelete(self, items):
        return items if items is not None else self.GetSelected()

    def _promptDelete(self, items, dialogTitle, order, recycle):
        if not items: return items
        message = [u'', _(u'Uncheck items to skip deleting them if desired.')]
        if order: items.sort()
        message.extend(items)
        msg = _(u'Delete these items to the recycling bin ?') if recycle else \
            _(u'Delete these items?  This operation cannot be undone.')
        with ListBoxes(self, dialogTitle, msg, [message]) as dialog:
            if not dialog.askOkModal(): return []
            return dialog.getChecked(message[0], items)

#------------------------------------------------------------------------------
class Tank(UIList):
    """'Tank' format table. Takes the form of a wxListCtrl in Report mode, with
    multiple columns and (optionally) column and item menus."""
    _sunkenBorder = False

    #--Updating/Sorting/Refresh -----------------------------------------------
    @staticmethod
    def _gpath(item): return item ##: maybe in installers use GPath ??

    def getGuiKeys(self, item):
        """Returns keys for icon and text and background colors."""
        iconKey = textKey = backKey = None
        return iconKey, textKey, backKey

    def getMouseText(self, *args, **kwdargs): return u''

    def setUI(self, fileName, itemDex):
        gItem = self._gList.GetItem(itemDex)
        iconKey, textKey, backKey = self.getGuiKeys(fileName)
        self.mouseTexts[fileName] = self.getMouseText(
            iconKey, textKey, backKey)
        if iconKey and self.icons: gItem.SetImage(self.icons[iconKey])
        if textKey: gItem.SetTextColour(colors[textKey])
        else: gItem.SetTextColour(self._gList.GetTextColour())
        if backKey: gItem.SetBackgroundColour(colors[backKey])
        else: gItem.SetBackgroundColour(self._defaultTextBackground)
        self._gList.SetItem(gItem)

# Links -----------------------------------------------------------------------
#------------------------------------------------------------------------------
class Links(list):
    """List of menu or button links."""

    #--Popup a menu from the links
    def PopupMenu(self, parent=None, eventWindow=None, *args):
        parent = parent or Link.Frame
        eventWindow = eventWindow or parent
        menu = wx.Menu()
        Link.Popup = menu
        for link in self:
            link.AppendToMenu(menu,parent,*args)
        eventWindow.PopupMenu(menu)
        menu.Destroy()
        Link.Popup = None # do not leak the menu reference

#------------------------------------------------------------------------------
class Link(object):
    """Link is a command to be encapsulated in a graphic element (menu item,
    button, etc.).

    Subclasses MUST define a text attribute (the menu label) preferably as a
    class attribute, or if it depends on current state by overriding
    _initData().
    Link objects are _not_ menu items. They are instantiated _once_ in
    InitLinks(). Their AppendToMenu() is responsible for creating a wx MenuItem
    or wx submenu and append this to the currently popped up wx menu.
    Contract:
    - Link.__init__() is called _once_, _before the Bash app is initialized_,
    except for "local" Link subclasses used in ChoiceLink related code.
    - Link.AppendToMenu() overrides stay confined in balt.
    - Link.Frame is set once and for all to the (ex) basher.bashFrame
      singleton. Use (sparingly) as the 'link' between menus and data layer.
    """
    Frame = None   # BashFrame singleton, set once and for all in BashFrame()
    Popup = None   # Current popup menu, set in Links.PopupMenu()
    text = u''     # Menu label (may depend on UI state when the menu is shown)

    def __init__(self, _text=None):
        """Assign a wx Id.

        Parameter _text underscored cause its use should be avoided - prefer to
        specify text as a class attribute (or set in it _initData()).
        """
        super(Link, self).__init__()
        self._id = wx.NewId() # register wx callbacks in AppendToMenu overrides
        self.text = _text or self.__class__.text # menu label

    def _initData(self, window, selection):
        """Initialize the Link instance data based on UI state when the
        menu is Popped up.

        Called from AppendToMenu - DO NOT call directly. If you need to use the
        initialized data in setting instance attributes (such as text) override
        and always _call super_ when overriding.
        :param window: the element the menu is being popped from (usually a
        UIList subclass)
        :param selection: the selected items when the menu is appended or None.
        In modlist/installers it's a list<Path> while in subpackage it's the
        index of the right-clicked item. In main (column header) menus it's
        the column clicked on or the first column. Set in Links.PopupMenu().
        """
        # Tank, List, Panel, wx.Button, BashStatusbar etc instances
        self.window = window
        self.selected = selection

    def AppendToMenu(self, menu, window, selection):
        """Creates a wx menu item and appends it to :menu.

        Link implementation calls _initData and returns None.
        """
        self._initData(window, selection)

    # Wrappers around balt dialogs - used to single out non trivial uses of
    # self->window
    ##: avoid respecifying default params
    def _showWarning(self, message, title=_(u'Warning'), **kwdargs):
        return showWarning(self.window, message, title=title, **kwdargs)

    def _askYes(self, message, title=u'', default=True, questionIcon=False):
        if not title: title = self.text
        return askYes(self.window, message, title=title, default=default,
                      questionIcon=questionIcon)

    def _askContinue(self, message, continueKey, title=_(u'Warning')):
        return askContinue(self.window, message, continueKey, title=title)

    def _askOpen(self, title=u'', defaultDir=u'', defaultFile=u'',
                 wildcard=u'', mustExist=False):
        return askOpen(self.window, title=title, defaultDir=defaultDir,
                       defaultFile=defaultFile, wildcard=wildcard,
                       mustExist=mustExist)

    def _askOk(self, message, title=u''):
        if not title: title = self.text
        return askOk(self.window, message, title)

    def _showOk(self, message, title=u'', **kwdargs):
        return showOk(self.window, message, title, **kwdargs)

    def _askWarning(self, message, title=_(u'Warning'), **kwdargs):
        return askWarning(self.window, message, title, **kwdargs)

    def _askText(self, message, title=u'', default=u'', strip=True):
        if not title: title = self.text
        return askText(self.window, message, title=title, default=default,
                       strip=strip)

    def _showError(self, message, title=_(u'Error'), **kwdargs):
        return showError(self.window, message, title, **kwdargs)

    def _askSave(self, title=u'', defaultDir=u'', defaultFile=u'',
                 wildcard=u'', style=wx.FD_OVERWRITE_PROMPT):
        return askSave(self.window, title, defaultDir, defaultFile, wildcard,
                       style)

    def _showLog(self, logText, title=u'', asDialog=False, fixedFont=False,
                 icons=None, size=True):
        showLog(self.window, logText, title, asDialog, fixedFont, icons,
                size)

    def _showInfo(self, message, title=_(u'Information'), **kwdargs):
        return showInfo(self.window, message, title, **kwdargs)

    def _showWryeLog(self, logText, title=u'', asDialog=True, icons=None):
        return showWryeLog(self.window, logText, title, asDialog, icons)

    def _askNumber(self, message, prompt=u'', title=u'', value=0, min=0,
                   max=10000):
        return askNumber(self.window, message, prompt, title, value, min, max)

    def _askOpenMulti(self, title=u'', defaultDir=u'', defaultFile=u'',
                      wildcard=u''):
        return askOpenMulti(self.window, title, defaultDir, defaultFile,
                            wildcard)

    def _askDirectory(self, message=_(u'Choose a directory.'),
                      defaultPath=u''):
        return askDirectory(self.window, message, defaultPath)

    def _askContinueShortTerm(self, message, title=_(u'Warning')):
        return askContinueShortTerm(self.window, message, title=title)

# Link subclasses -------------------------------------------------------------
class ItemLink(Link):
    """Create and append a wx menu item.

    Subclasses MUST define text (preferably class) attribute and should
    override help. Registers the Execute() and ShowHelp methods on menu events.
    """
    kind = wx.ITEM_NORMAL  # the default in wx.MenuItem(... kind=...)
    help = None

    def AppendToMenu(self, menu, window, selection):
        """Append self as menu item and set callbacks to be executed when
        selected."""
        super(ItemLink, self).AppendToMenu(menu, window, selection)
        Link.Frame.Bind(wx.EVT_MENU, self.__Execute, id=self._id)
        Link.Frame.Bind(wx.EVT_MENU_HIGHLIGHT_ALL, ItemLink.ShowHelp)
        menuItem = wx.MenuItem(menu, self._id, self.text, self.help or u'',
                               self.__class__.kind)
        menu.AppendItem(menuItem)
        #### menu.Append(menuItem)  # PHOENIX wxPyDeprecationWarning FIX
        return menuItem

    # Callbacks ---------------------------------------------------------------
    # noinspection PyUnusedLocal
    def __Execute(self, __event):
        """Eat up wx event - code outside balt should not use it."""
        self.Execute()

    def Execute(self):
        """Event: link execution."""
        raise AbstractError

    @staticmethod
    def ShowHelp(event): # <wx._core.MenuEvent>
        """Hover over an item, set the statusbar text"""
        if Link.Popup:
            item = Link.Popup.FindItemById(event.GetId()) # <wx._core.MenuItem>
            Link.Frame.SetStatusInfo(item.GetHelp() if item else u'')

class MenuLink(Link):
    """Defines a submenu. Generally used for submenus of large menus."""
    help = u'UNUSED'

    def __init__(self, name=None, oneDatumOnly=False):
        """Initialize. Submenu items should append themselves to self.links."""
        super(MenuLink, self).__init__()
        self.text = name or self.__class__.text
        self.links = Links()
        self.oneDatumOnly = oneDatumOnly

    def append(self, link): self.links.append(link) ##: MenuLink(Link, Links) !

    def _enable(self): return not self.oneDatumOnly or len(self.selected) == 1

    def AppendToMenu(self, menu, window, selection):
        """Append self as submenu (along with submenu items) to menu."""
        super(MenuLink, self).AppendToMenu(menu, window, selection)
        Link.Frame.Bind(wx.EVT_MENU_OPEN, MenuLink.OnMenuOpen)
        subMenu = wx.Menu()
        menu.AppendMenu(self._id, self.text, subMenu)
        #### menu.Append(self._id, self.text, subMenu)  # PHOENIX wxPyDeprecationWarning FIX
        if not self._enable():
            menu.Enable(self._id, False)
        else: # do not append sub links unless submenu enabled
            for link in self.links: link.AppendToMenu(subMenu, window,
                                                      selection)
        return subMenu

    @staticmethod
    def OnMenuOpen(event):
        """Hover over a submenu, clear the status bar text"""
        Link.Frame.SetStatusInfo(u'')

class ChoiceLink(Link):
    """List of Choices with optional menu items to edit etc those choices."""
    extraItems = [] # list<Link>
    choiceLinkType = ItemLink # the class type of the individual choices' links

    @property
    def _choices(self):
        """List of text labels for the individual choices links."""
        return []

    def AppendToMenu(self, menu, window, selection):
        """Append Link items."""
        submenu = super(ChoiceLink, self).AppendToMenu(menu, window, selection)
        if isinstance(submenu, wx.Menu): # we inherit a Menu, append to it
            menu = submenu
        for link in self.extraItems:
            link.AppendToMenu(menu, window, selection)
        for link in (self.choiceLinkType(_text=txt) for txt in self._choices):
            link.AppendToMenu(menu, window, selection)
        # returns None

class TransLink(Link):
    """Transcendental link, can't quite make up its mind."""
    # No state

    def _decide(self, window, selection):
        """Return a Link subclass instance to call AppendToMenu on."""
        raise AbstractError

    def AppendToMenu(self, menu, window, selection):
        return self._decide(window, selection).AppendToMenu(menu, window,
                                                            selection)

class SeparatorLink(Link):
    """Link that acts as a separator item in menus."""

    def AppendToMenu(self, menu, window, selection):
        """Add separator to menu."""
        menu.AppendSeparator()

# Link Mixin ------------------------------------------------------------------
class AppendableLink(Link):
    """A menu item or submenu that may be appended to a Menu or not.

    Mixin to be used with Link subclasses that override Link.AppendToMenu.
    Could use a metaclass in Link and replace AppendToMenu with one that
    returns if _append() == False.
    """

    def _append(self, window):
        """"Override as needed to append or not the menu item."""
        raise AbstractError

    def AppendToMenu(self, menu, window, selection):
        if not self._append(window): return
        return super(AppendableLink, self).AppendToMenu(menu, window,
                                                        selection)

# ItemLink subclasses ---------------------------------------------------------
class EnabledLink(ItemLink):
    """A menu item that may be disabled.

    The item is by default enabled. Override _enable() to disable\enable
    based on some condition. Subclasses MUST define self.text, preferably as
    a class attribute.
    """

    def _enable(self):
        """"Override as needed to enable or disable the menu item (enabled
        by default)."""
        return True

    def AppendToMenu(self, menu, window, selection):
        menuItem = super(EnabledLink, self).AppendToMenu(menu, window,
                                                         selection)
        menuItem.Enable(self._enable())
        return menuItem

class OneItemLink(EnabledLink):
    """Link enabled only when there is one and only one selected item.

    To be used in Link subclasses where self.selected is a list instance.
    """
    ##: maybe edit help to add _(u'. Select one item only')
    def _enable(self): return len(self.selected) == 1

class CheckLink(ItemLink):
    kind = wx.ITEM_CHECK

    def _check(self): raise AbstractError

    def AppendToMenu(self, menu, window, selection):
        menuItem = super(CheckLink, self).AppendToMenu(menu, window, selection)
        menuItem.Check(self._check())
        return menuItem

class RadioLink(CheckLink):
    kind = wx.ITEM_RADIO

class BoolLink(CheckLink):
    """Simple link that just toggles a setting."""
    text, key, help =  u'LINK TEXT', 'link.key', u'' # Override text and key !
    opposite = False

    def _check(self):
        # check if not the same as self.opposite (so usually check if True)
        return _settings[self.key] ^ self.__class__.opposite

    def Execute(self): _settings[self.key] ^= True # toggle

# UIList Links ----------------------------------------------------------------
class UIList_Delete(ItemLink):
    """Delete selected item(s) from UIList."""
    text = _(u'Delete')
    help = _(u'Delete selected item(s)')

    def Execute(self):
        # event is a 'CommandEvent' and I can't check if shift is pressed - duh
        with BusyCursor(): self.window.DeleteItems(items=self.selected)

# wx Wrappers -----------------------------------------------------------------
#------------------------------------------------------------------------------
def copyToClipboard(text):
    if wx.TheClipboard.Open():
        wx.TheClipboard.SetData(wx.TextDataObject(text))
        wx.TheClipboard.Close()

def copyListToClipboard(selected):
    if selected and not wx.TheClipboard.IsOpened():
        wx.TheClipboard.Open()
        clipData = wx.FileDataObject()
        for abspath in selected: clipData.AddFile(abspath)
        wx.TheClipboard.SetData(clipData)
        wx.TheClipboard.Close()

def clipboardDropFiles(millis, callable_):
    if wx.TheClipboard.Open():
        if wx.TheClipboard.IsSupported(wx.DataFormat(wx.DF_FILENAME)):
            obj = wx.FileDataObject()
            wx.TheClipboard.GetData(obj)
            wx.CallLater(millis, callable_, 0, 0, obj.GetFilenames())
        wx.TheClipboard.Close()

def getKeyState(key): return wx.GetKeyState(key)
def getKeyState_Shift(): return wx.GetKeyState(wx.WXK_SHIFT)
def getKeyState_Control(): return wx.GetKeyState(wx.WXK_CONTROL)

wxArrowUp = {wx.WXK_UP, wx.WXK_NUMPAD_UP}
wxArrowDown = {wx.WXK_DOWN, wx.WXK_NUMPAD_DOWN}
wxArrows = wxArrowUp | wxArrowDown
wxReturn = {wx.WXK_RETURN, wx.WXK_NUMPAD_ENTER}
wxDelete = {wx.WXK_DELETE, wx.WXK_NUMPAD_DELETE}

# ListBoxes -------------------------------------------------------------------
class _CheckList_SelectAll(ItemLink):
    """Menu item used in ListBoxes."""
    def __init__(self,select=True):
        super(_CheckList_SelectAll, self).__init__()
        self.select = select
        self.text = _(u'Select All') if select else _(u'Select None')

    def Execute(self):
        for i in xrange(self.window.GetCount()):
            self.window.Check(i,self.select)

class ListBoxes(Dialog):
    """A window with 1 or more lists."""

    def __init__(self, parent, title, message, lists, liststyle='check',
                 style=0, bOk=_(u'OK'), bCancel=_(u'Cancel'), canCancel=True):
        """lists is in this format:
        if liststyle == 'check' or 'list'
        [title,tooltip,item1,item2,itemn],
        [title,tooltip,....],
        elif liststyle == 'tree'
        [title,tooltip,{item1:[subitem1,subitemn],item2:[subitem1,subitemn],itemn:[subitem1,subitemn]}],
        [title,tooltip,....],
        """
        super(ListBoxes, self).__init__(parent, title=title, style=style,
                                        resize=True)
        self.itemMenu = Links()
        self.itemMenu.append(_CheckList_SelectAll())
        self.itemMenu.append(_CheckList_SelectAll(False))
        self.SetIcons(Resources.bashBlue)
        minWidth = self.GetTextExtent(title)[0] * 1.2 + 64
        sizer = wx.FlexGridSizer(len(lists) + 2, 1)
        self.text = StaticText(self, message)
        self.text.Rewrap(minWidth) # otherwise self.text expands to max width
        sizer.AddGrowableRow(0) # needed so text fits - glitch on resize
        sizer.Add(self.text, 0, wx.EXPAND | wx.LEFT | wx.RIGHT | wx.BOTTOM | wx.ALL, 0)
        self._ids = {}
        labels = {wx.ID_CANCEL: bCancel, wx.ID_OK: bOk}
        self.SetSize(wxSize(minWidth, -1))
        for i,group in enumerate(lists):
            title = group[0] # also serves as key in self._ids dict
            tip = group[1]
            strings = [u'%s' % x for x in group[2:]] # works for Path & strings
            if len(strings) == 0: continue
            subsizer = hsbSizer((self, wx.ID_ANY, title))
            if liststyle == 'check':
                checksCtrl = listBox(self, choices=strings, isSingle=True,
                                     isHScroll=True, kind='checklist')
                checksCtrl.Bind(wx.EVT_KEY_UP,self.OnKeyUp)
                checksCtrl.Bind(wx.EVT_CONTEXT_MENU,self.OnContext)
                # check all - for range and set see wx._controls.CheckListBox
                checksCtrl.SetChecked(set(range(len(strings))))
            elif liststyle == 'list':
                checksCtrl = listBox(self, choices=strings, isHScroll=True)
            else:
                checksCtrl = wx.TreeCtrl(self, size=(150, 200),
                                         style=wx.TR_DEFAULT_STYLE |
                                               wx.TR_FULL_ROW_HIGHLIGHT |
                                               wx.TR_HIDE_ROOT)
                root = checksCtrl.AddRoot(title)
                checksCtrl.Bind(wx.EVT_MOTION, self.OnMotion)
                for item, subitems in group[2].iteritems():
                    child = checksCtrl.AppendItem(root,item.s)
                    for subitem in subitems:
                        checksCtrl.AppendItem(child,subitem.s)
            self._ids[title] = checksCtrl.GetId()
            checksCtrl.SetToolTip(tooltip(tip))
            subsizer.Add(checksCtrl,1,wx.EXPAND|wx.ALL,2)
            sizer.Add(subsizer,0,wx.EXPAND|wx.ALL,5)
            sizer.AddGrowableRow(i + 1)
        okButton = OkButton(self, label=labels[wx.ID_OK], default=True)
        buttonSizer = hSizer(spacer,
                             (okButton,0,wx.ALIGN_RIGHT),
                             )
        if canCancel:
            buttonSizer.Add(CancelButton(self, label=labels[wx.ID_CANCEL]),0,wx.ALIGN_RIGHT|wx.LEFT,2)
        sizer.Add(buttonSizer,1,wx.EXPAND|wx.BOTTOM|wx.LEFT|wx.RIGHT,5)
        sizer.AddGrowableCol(0)
        sizer.SetSizeHints(self)
        self.SetSizer(sizer)
        #make sure that minimum size is at least the size of title
        if self.GetSize()[0] < minWidth:
            self.SetSize(wxSize(minWidth,-1))
        self.text.Rewrap(self.GetSize().width)
        self.Bind(wx.EVT_SIZE, self.OnSize)

    def OnMotion(self, event): return

    def OnSize(self, event):
        self.text.Rewrap(self.GetSize().width)
        event.Skip()

    def OnKeyUp(self,event):
        """Char events"""
        ##Ctrl-A - check all
        obj = event.GetEventObject()
        if event.CmdDown() and event.GetKeyCode() == ord('A'):
            check = not event.ShiftDown()
            for i in xrange(len(obj.GetStrings())):
                    obj.Check(i,check)
        else:
            event.Skip()

    def OnContext(self,event):
        """Context Menu"""
        self.itemMenu.PopupMenu(event.GetEventObject(), Link.Frame,
                                event.GetEventObject().GetSelections())
        event.Skip()

    def OnClick(self,event):
        id_ = event.GetId()
        if id_ not in (wx.ID_OK,wx.ID_CANCEL):
            self.EndModal(id_)
        else:
            event.Skip()

    def askOkModal(self): return self.ShowModal() != wx.ID_CANCEL

    def getChecked(self, key, items, checked=True):
        """Return a sublist of 'items' containing (un)checked items.

        The control only displays the string names of items, that is why items
        needs to be passed in. If items is empty it will return an empty list.
        :param key: a key for the private _ids dictionary
        :param items: the items that correspond to the _ids[key] checksCtrl
        :param checked: keep checked items if True (default) else unchecked
        :rtype : list
        :return: the items in 'items' for (un)checked checkboxes in _ids[key]
        """
        if not items: return []
        select = []
        checkList = self.FindWindowById(self._ids[key])
        if checkList:
            for i, mod in enumerate(items):
                if checkList.IsChecked(i) ^ (not checked): select.append(mod)
        return select

# Some UAC stuff --------------------------------------------------------------
def ask_uac_restart(message, title, mopy):
    if not canVista:
        return askYes(None, message + u'\n\n' + _(
                u'Start Wrye Bash with Administrator Privileges?'), title)
    admin = _(u'Run with Administrator Privileges')
    readme = _readme_url(mopy)
    readme += '#trouble-permissions'
    return vistaDialog(None, message=message,
        buttons=[(True, u'+' + admin), (False, _(u'Run normally')), ],
        title=title, expander=[_(u'How to avoid this message in the future'),
            _(u'Less information'),
            _(u'Use one of the following command line switches:') +
            u'\n\n' + _(u'--no-uac: always run normally') +
            u'\n' + _(u'--uac: always run with Admin Privileges') +
            u'\n\n' + _(u'See the <A href="%(readmePath)s">readme</A> '
                u'for more information.') % {'readmePath': readme}])

def _readme_url(mopy):
    readme = mopy.join(u'Docs', u'Wrye Bash General Readme.html')
    if readme.exists():
        readme = u'file:///' + readme.s.replace(u'\\', u'/').replace(u' ',
                                                                     u'%20')
    else:
        # Fallback to Git repository
        readme = u"http://wrye-bash.github.io/docs/Wrye%20Bash" \
                 u"%20General%20Readme.html"
    return readme<|MERGE_RESOLUTION|>--- conflicted
+++ resolved
@@ -803,13 +803,8 @@
     """Handle log message closing."""
     window = evt.GetEventObject()
     if not window.IsIconized() and not window.IsMaximized():
-<<<<<<< HEAD
-        _settings['balt.LogMessage.pos'] = window.GetPosition()
-        _settings['balt.LogMessage.size'] = window.GetSize()
-=======
         _settings['balt.LogMessage.pos'] = tuple(window.GetPosition())
         _settings['balt.LogMessage.size'] = tuple(window.GetSize())
->>>>>>> 01f06853
     window.Destroy()
 
 def showLog(parent, logText, title=u'', asDialog=True, fixedFont=False,
@@ -918,13 +913,8 @@
     if asDialog:
         window.ShowModal()
         if window:
-<<<<<<< HEAD
-            _settings['balt.WryeLog.pos'] = window.GetPosition()
-            _settings['balt.WryeLog.size'] = window.GetSize()
-=======
             _settings['balt.WryeLog.pos'] = tuple(window.GetPosition())
             _settings['balt.WryeLog.size'] = tuple(window.GetSize())
->>>>>>> 01f06853
             window.Destroy()
     else:
         window.Show()
@@ -1002,11 +992,7 @@
     def OnCloseWindow(self, event):
         """Handle window close event.
         Remember window size, position, etc."""
-<<<<<<< HEAD
-        if self.resizable: sizes[self.sizesKey] = self.GetSize()
-=======
         if self.resizable: sizes[self.sizesKey] = tuple(self.GetSize())
->>>>>>> 01f06853
         event.Skip()
 
     @classmethod
@@ -1152,20 +1138,12 @@
     def DoSave(self):
         """Handle save button."""
         self._listEditorData.save()
-<<<<<<< HEAD
-        sizes[self.sizesKey] = self.GetSize()
-=======
         sizes[self.sizesKey] = tuple(self.GetSize())
->>>>>>> 01f06853
         self.EndModal(wx.ID_OK)
 
     def DoCancel(self):
         """Handle cancel button."""
-<<<<<<< HEAD
-        sizes[self.sizesKey] = self.GetSize()
-=======
         sizes[self.sizesKey] = tuple(self.GetSize())
->>>>>>> 01f06853
         self.EndModal(wx.ID_CANCEL)
 
 #------------------------------------------------------------------------------
@@ -1848,11 +1826,7 @@
     #-- Callbacks -------------------------------------------------------------
     def OnSize(self, event):
         """Panel size was changed. Change gList size to match."""
-<<<<<<< HEAD
-        size = self.GetClientSize()
-=======
         size = tuple(self.GetClientSize())
->>>>>>> 01f06853
         self._gList.SetSize(size)
 
     def OnMouse(self,event):
