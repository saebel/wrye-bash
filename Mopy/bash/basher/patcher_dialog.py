--- conflicted
+++ resolved
@@ -468,11 +468,7 @@
     #--GUI --------------------------------
     def OnSize(self,event):
         event.Skip()
-<<<<<<< HEAD
-        balt.sizes[self.__class__.__name__] = self.GetSize()
-=======
         balt.sizes[self.__class__.__name__] = tuple(self.GetSize())
->>>>>>> 01f06853
         self.Layout()
         self.currentPatcher.Layout()
 
