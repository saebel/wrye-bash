# -*- coding: utf-8 -*-
#
# GPL License and Copyright Notice ============================================
#  This file is part of Wrye Bash.
#
#  Wrye Bash is free software; you can redistribute it and/or
#  modify it under the terms of the GNU General Public License
#  as published by the Free Software Foundation; either version 2
#  of the License, or (at your option) any later version.
#
#  Wrye Bash is distributed in the hope that it will be useful,
#  but WITHOUT ANY WARRANTY; without even the implied warranty of
#  MERCHANTABILITY or FITNESS FOR A PARTICULAR PURPOSE.  See the
#  GNU General Public License for more details.
#
#  You should have received a copy of the GNU General Public License
#  along with Wrye Bash; if not, write to the Free Software Foundation,
#  Inc., 59 Temple Place - Suite 330, Boston, MA  02111-1307, USA.
#
#  Wrye Bash copyright (C) 2005-2009 Wrye, 2010-2015 Wrye Bash Team
#  https://github.com/wrye-bash
#
# =============================================================================

import StringIO
import re
import string
import wx
from .. import balt, bosh, bolt
from ..bass import Resources
from ..balt import TextCtrl, StaticText, vSizer, hSizer, spacer, Button, \
    RoTextCtrl, bitmapButton, bell, Link, toggleButton, SaveButton, \
    CancelButton
from ..bolt import GPath, BoltError, deprint
from ..bosh import omods

# If comtypes is not installed, the IE ActiveX control cannot be imported
try:
    if 'phoenix' in wx.version():  # ===PHOENIX HACKS & FIXES===
        #### import wx.html2 as webview  # wx3/PHOENIX TESTING
        wx.ArtProvider_GetBitmap = wx.ArtProvider.GetBitmap  # wx28/PHOENIX FIX quick HACK
        bHaveComTypes = False
    else:
        import wx.lib.iewin
        bHaveComTypes = True
    # import wx.lib.iewin
    # bHaveComTypes = True
except ImportError:
    bHaveComTypes = False
    deprint(
        _(u'Comtypes is missing, features utilizing HTML will be disabled'))

#------------------------------------------------------------------------------
class DocBrowser(wx.Frame):
    """Doc Browser frame."""
    def __init__(self,modName=None):
        """Initialize.
        modName -- current modname (or None)."""
        #--Data
        self.modName = GPath(modName or u'')
        self.docs = bosh.modInfos.table.getColumn('doc')
        self.docEdit = bosh.modInfos.table.getColumn('docEdit')
        self.docType = None
        self.docIsWtxt = False
        #--Clean data
        for key,doc in self.docs.items():
            if not isinstance(doc,bolt.Path):
                self.docs[key] = GPath(doc)
        #--Singleton
        Link.Frame.docBrowser = self
        #--Window
        pos = bosh.settings['bash.modDocs.pos']
        size = bosh.settings['bash.modDocs.size']
        wx.Frame.__init__(self, Link.Frame, title=_(u'Doc Browser'), pos=pos,
                          size=size)
        self.SetBackgroundColour(wx.NullColour)
        self.SetSizeHints(250,250)
        #--Mod Name
        self.modNameBox = RoTextCtrl(self, multiline=False)
        self.modNameList = balt.listBox(self, choices=sorted(
            x.s for x in self.docs.keys()), isSort=True)
        self.modNameList.Bind(wx.EVT_LISTBOX,self.DoSelectMod)
<<<<<<< HEAD
        ## self.modNameBox.Bind(wx.EVT_COMBOBOX, self.DoSelectMod, id=ID_SELECT)  # TODO: Is this cruft and can it be removed?
=======
>>>>>>> 01f06853
        #--Application Icons
        self.SetIcons(Resources.bashDocBrowser)
        #--Set Doc
        self.setButton = Button(self, _(u'Set Doc...'), onButClick=self.DoSet)
        #--Forget Doc
        self.forgetButton = Button(self, _(u'Forget Doc...'),
                                   onButClick=self.DoForget)
        #--Rename Doc
        self.renameButton = Button(self, _(u'Rename Doc...'),
                                   onButClick=self.DoRename)
        #--Edit Doc
        self.editButton = toggleButton(self, label=_(u'Edit Doc...'),
                                       onClickToggle=self.DoEdit)
        self.openButton = Button(self, _(u'Open Doc...'),
                                 onButClick=self.DoOpen,
                                 tip=_(u'Open doc in external editor.'))
        #--Doc Name
        self.docNameBox = RoTextCtrl(self, multiline=False)
        #--Doc display
        self.plainText = RoTextCtrl(self, special=True, autotooltip=False)
        if bHaveComTypes:
            self.htmlText = wx.lib.iewin.IEHtmlWindow(
                self, style=wx.NO_FULL_REPAINT_ON_RESIZE)
            #### self.htmlText = webview.WebView.New(self)  # wx3/PHOENIX TESTING
            #--Html Back
            bitmap = wx.ArtProvider_GetBitmap(wx.ART_GO_BACK,
                                              wx.ART_HELP_BROWSER, (16, 16))
            self.prevButton = bitmapButton(self, bitmap,
                                           onBBClick=self.DoPrevPage)
            #--Html Forward
            bitmap = wx.ArtProvider_GetBitmap(wx.ART_GO_FORWARD,
                                              wx.ART_HELP_BROWSER, (16, 16))
            self.nextButton = bitmapButton(self, bitmap,
                                           onBBClick=self.DoNextPage)
        else:
            self.htmlText = None
            self.prevButton = None
            self.nextButton = None
        #--Events
        self.Bind(wx.EVT_CLOSE, lambda __event: self.OnCloseWindow())
        #--Layout
        self.mainSizer = vSizer(
            (hSizer( #--Buttons
                (self.setButton,0,wx.GROW),
                (self.forgetButton,0,wx.GROW),
                (self.renameButton,0,wx.GROW),
                (self.editButton,0,wx.GROW),
                (self.openButton,0,wx.GROW),
                (self.prevButton,0,wx.GROW),
                (self.nextButton,0,wx.GROW),
                ),0,wx.GROW|wx.ALL^wx.BOTTOM,4),
            (hSizer( #--Mod name, doc name
                #(self.modNameBox,2,wx.GROW|wx.RIGHT,4),
                (self.docNameBox,2,wx.GROW),
                ),0,wx.GROW|wx.TOP|wx.BOTTOM,4),
            (self.plainText,3,wx.GROW),
            (self.htmlText,3,wx.GROW),
            )
        sizer = hSizer(
            (vSizer(
                (self.modNameBox,0,wx.GROW),
                (self.modNameList,1,wx.GROW|wx.TOP,4),
                ),0,wx.GROW|wx.TOP|wx.RIGHT,4),
            (self.mainSizer,1,wx.GROW),
            )
        #--Set
        self.SetSizer(sizer)
        self.SetMod(modName)
        self.SetDocType('txt')

    def GetIsWtxt(self,docPath=None):
        """Determines whether specified path is a wtxt file."""
        docPath = docPath or GPath(self.docs.get(self.modName,u''))
        if not docPath.exists():
            return False
        try:
            with docPath.open('r',encoding='utf-8-sig') as textFile:
                maText = re.match(ur'^=.+=#\s*$',textFile.readline(),re.U)
            return maText is not None
        except UnicodeDecodeError:
            return False

    def DoPrevPage(self):
        """Handle "Back" button click."""
        self.htmlText.GoBack()

    def DoNextPage(self):
        """Handle "Next" button click."""
        self.htmlText.GoForward()

    def DoOpen(self):
        """Handle "Open Doc" button."""
        docPath = self.docs.get(self.modName)
        if not docPath:
            return bell()
        if not docPath.isfile():
            balt.showWarning(self, _(u'The assigned document is not present:')
                             + '\n  ' + docPath.s)
        else:
            docPath.start()

    def DoEdit(self):
        """Handle "Edit Doc" button click."""
        self.DoSave()
        editing = self.editButton.GetValue()
        self.docEdit[self.modName] = editing
        self.docIsWtxt = self.GetIsWtxt()
        if self.docIsWtxt:
            self.SetMod(self.modName)
        else:
            self.plainText.SetEditable(editing)

    def DoForget(self):
        """Handle "Forget Doc" button click.
        Sets help document for current mod name to None."""
        #--Already have mod data?
        modName = self.modName
        if modName not in self.docs:
            return
        index = self.modNameList.FindString(modName.s)
        if index != wx.NOT_FOUND:
            self.modNameList.Delete(index)
        del self.docs[modName]
        self.SetMod(modName)

    def DoSelectMod(self,event):
        """Handle mod name combobox selection."""
        self.SetMod(event.GetString())

    def DoSet(self):
        """Handle "Set Doc" button click."""
        #--Already have mod data?
        modName = self.modName
        if modName in self.docs:
            (docsDir,fileName) = self.docs[modName].headTail
        else:
            docsDir = bosh.settings['bash.modDocs.dir'] or bosh.dirs['mods']
            fileName = GPath(u'')
        #--Dialog
        path = balt.askOpen(self,_(u'Select doc for %s:') % modName.s,
            docsDir,fileName, u'*.*',mustExist=True)
        if not path: return
        bosh.settings['bash.modDocs.dir'] = path.head
        if modName not in self.docs:
            self.modNameList.Append(modName.s)
        self.docs[modName] = path
        self.SetMod(modName)

    def DoRename(self):
        """Handle "Rename Doc" button click."""
        modName = self.modName
        oldPath = self.docs[modName]
        (workDir,fileName) = oldPath.headTail
        #--Dialog
        path = balt.askSave(self, _(u'Rename file to:'), workDir, fileName,
                            u'*.*')
        if not path or path == oldPath: return
        #--OS renaming
        path.remove()
        oldPath.moveTo(path)
        if self.docIsWtxt:
            oldHtml, newHtml = (x.root+u'.html' for x in (oldPath,path))
            if oldHtml.exists(): oldHtml.moveTo(newHtml)
            else: newHtml.remove()
        #--Remember change
        self.docs[modName] = path
        self.SetMod(modName)

    def DoSave(self):
        """Saves doc, if necessary."""
        if not self.plainText.IsModified(): return
        docPath = self.docs.get(self.modName)
        self.plainText.DiscardEdits()
        if not docPath:
            raise BoltError(_(u'Filename not defined.'))
        with docPath.open('w',encoding='utf-8-sig') as out:
            out.write(self.plainText.GetValue())
        if self.docIsWtxt:
            docsDir = bosh.modInfos.dir.join(u'Docs')
            bolt.WryeText.genHtml(docPath, None, docsDir)

    def SetMod(self,modName=None):
        """Sets the mod to show docs for."""
        #--Save Current Edits
        self.DoSave()
        #--New modName
        self.modName = modName = GPath(modName or u'')
        #--ModName
        if modName:
            self.modNameBox.SetValue(modName.s)
            index = self.modNameList.FindString(modName.s)
            self.modNameList.SetSelection(index)
            self.setButton.Enable(True)
        else:
            self.modNameBox.SetValue(u'')
            self.modNameList.SetSelection(wx.NOT_FOUND)
            self.setButton.Enable(False)
        #--Doc Data
        docPath = self.docs.get(modName) or GPath(u'')
        docExt = docPath.cext
        self.docNameBox.SetValue(docPath.stail)
        self.forgetButton.Enable(docPath != u'')
        self.renameButton.Enable(docPath != u'')
        #--Edit defaults to false.
        self.editButton.SetValue(False)
        self.editButton.Enable(False)
        self.openButton.Enable(False)
        self.plainText.SetEditable(False)
        self.docIsWtxt = False
        #--View/edit doc.
        if not docPath:
            self.plainText.SetValue(u'')
            self.SetDocType('txt')
        elif not docPath.exists():
            myTemplate = bosh.modInfos.dir.join(u'Docs',
                                                u'My Readme Template.txt')
            bashTemplate = bosh.modInfos.dir.join(u'Docs',
                                                  u'Bash Readme Template.txt')
            if myTemplate.exists():
                template = u''.join(myTemplate.open().readlines())
            elif bashTemplate.exists():
                template = u''.join(bashTemplate.open().readlines())
            else:
                template = u'= $modName ' + (
                    u'=' * (74 - len(modName))) + u'#\n' + docPath.s
            defaultText = string.Template(template).substitute(
                modName=modName.s)
            self.plainText.SetValue(defaultText)
            self.SetDocType('txt')
            if docExt in (u'.txt',u'.etxt'):
                self.editButton.Enable(True)
                self.openButton.Enable(True)
                editing = self.docEdit.get(modName,True)
                self.editButton.SetValue(editing)
                self.plainText.SetEditable(editing)
            self.docIsWtxt = (docExt == u'.txt')
        elif docExt in (u'.htm',u'.html',u'.mht') and bHaveComTypes:
            self.htmlText.Navigate(docPath.s,0x2) #--0x2: Clear History
            self.SetDocType('html')
        else:
            self.editButton.Enable(True)
            self.openButton.Enable(True)
            editing = self.docEdit.get(modName,False)
            self.editButton.SetValue(editing)
            self.plainText.SetEditable(editing)
            self.docIsWtxt = self.GetIsWtxt(docPath)
            htmlPath = self.docIsWtxt and docPath.root + u'.html'
            if htmlPath and (
                not htmlPath.exists() or (docPath.mtime > htmlPath.mtime)):
                docsDir = bosh.modInfos.dir.join(u'Docs')
                bolt.WryeText.genHtml(docPath,None,docsDir)
            if not editing and htmlPath and htmlPath.exists() and \
                    bHaveComTypes:
                self.htmlText.Navigate(htmlPath.s,0x2) #--0x2: Clear History
                self.SetDocType('html')
            else:
                # Oddly, wxPython's LoadFile function doesn't read unicode
                # correctly, even in unicode builds
                try:
                    with docPath.open('r',encoding='utf-8-sig') as ins:
                        data = ins.read()
                except UnicodeDecodeError:
                    with docPath.open('r') as ins:
                        data = ins.read()
                self.plainText.SetValue(data)
                self.SetDocType('txt')

    #--Set Doc Type
    def SetDocType(self,docType):
        """Shows the plainText or htmlText view depending on document type (
        i.e. file name extension)."""
        if docType == self.docType:
            return
        sizer = self.mainSizer
        if docType == 'html' and bHaveComTypes:
            sizer.Show(self.plainText,False)
            sizer.Show(self.htmlText,True)
            self.prevButton.Enable(True)
            self.nextButton.Enable(True)
        else:
            sizer.Show(self.plainText,True)
            if bHaveComTypes:
                sizer.Show(self.htmlText,False)
                self.prevButton.Enable(False)
                self.nextButton.Enable(False)
        self.Layout()

    #--Window Closing
    def OnCloseWindow(self):
        """Handle window close event.
        Remember window size, position, etc."""
        self.DoSave()
        bosh.settings['bash.modDocs.show'] = False
        if not self.IsIconized() and not self.IsMaximized():
<<<<<<< HEAD
            bosh.settings['bash.modDocs.pos'] = self.GetPosition()
            bosh.settings['bash.modDocs.size'] = self.GetSize()
=======
            bosh.settings['bash.modDocs.pos'] = tuple(self.GetPosition())
            bosh.settings['bash.modDocs.size'] = tuple(self.GetSize())
>>>>>>> 01f06853
        Link.Frame.docBrowser = None
        self.Destroy()

#------------------------------------------------------------------------------
class ModChecker(wx.Frame):
    """Mod Checker frame."""
    def __init__(self):
        """Initialize."""
        #--Singleton
        Link.Frame.modChecker = self
        #--Window
        pos = bosh.settings.get('bash.modChecker.pos',balt.defPos)
        size = bosh.settings.get('bash.modChecker.size',(475,500))
        wx.Frame.__init__(self, Link.Frame, title=_(u'Mod Checker'), pos=pos,
                          size=size)
        self.SetBackgroundColour(wx.NullColour)
        self.SetSizeHints(250,250)
        self.SetIcons(Resources.bashBlue)
        #--Data
        self.orderedActive = None
        self.merged = None
        self.imported = None
        #--Text
        if bHaveComTypes:
            self.gTextCtrl = wx.lib.iewin.IEHtmlWindow(
                self, style=wx.NO_FULL_REPAINT_ON_RESIZE)
            #### self.gTextCtrl = webview.WebView.New(self)  # wx3/PHOENIX TESTING
            #--Buttons
            bitmap = wx.ArtProvider_GetBitmap(wx.ART_GO_BACK,
                                              wx.ART_HELP_BROWSER, (16, 16))
            gBackButton = bitmapButton(self, bitmap,
                                       onBBClick=self.gTextCtrl.GoBack)
            bitmap = wx.ArtProvider_GetBitmap(wx.ART_GO_FORWARD,
                                              wx.ART_HELP_BROWSER, (16, 16))
            gForwardButton = bitmapButton(self, bitmap,
                                          onBBClick=self.gTextCtrl.GoForward)
        else:
            self.gTextCtrl = RoTextCtrl(self, special=True)
            gBackButton = None
            gForwardButton = None
        gUpdateButton = Button(self, _(u'Update'), onButClick=self.CheckMods)
        self.gShowModList = toggleButton(self, _(u'Mod List'),
                                         onClickToggle=self.CheckMods)
        self.gShowRuleSets = toggleButton(self, _(u'Rule Sets'),
                                          onClickToggle=self.CheckMods)
        self.gShowNotes = toggleButton(self, _(u'Notes'),
                                       onClickToggle=self.CheckMods)
        self.gShowConfig = toggleButton(self, _(u'Configuration'),
                                        onClickToggle=self.CheckMods)
        self.gShowSuggest = toggleButton(self, _(u'Suggestions'),
                                         onClickToggle=self.CheckMods)
        self.gShowCRC = toggleButton(self, _(u'CRCs'),
                                     onClickToggle=self.CheckMods)
        self.gShowVersion = toggleButton(self, _(u'Version Numbers'),
                                         onClickToggle=self.CheckMods)
        if bosh.settings['bash.CBashEnabled']:
            self.gScanDirty = toggleButton(self, _(u'Scan for Dirty Edits'),
                                           onClickToggle=self.CheckMods)
        else:
            self.gScanDirty = toggleButton(self, _(u"Scan for UDR's"),
                                           onClickToggle=self.CheckMods)
        self.gCopyText = Button(self, _(u'Copy Text'),
                                onButClick=self.OnCopyText)
        self.gShowModList.SetValue(
            bosh.settings.get('bash.modChecker.showModList', False))
        self.gShowNotes.SetValue(
            bosh.settings.get('bash.modChecker.showNotes', True))
        self.gShowConfig.SetValue(
            bosh.settings.get('bash.modChecker.showConfig', True))
        self.gShowSuggest.SetValue(
            bosh.settings.get('bash.modChecker.showSuggest', True))
        self.gShowCRC.SetValue(
            bosh.settings.get('bash.modChecker.showCRC', False))
        self.gShowVersion.SetValue(
            bosh.settings.get('bash.modChecker.showVersion', True))
        #--Events
        self.Bind(wx.EVT_CLOSE, lambda __event: self.OnCloseWindow())
        self.Bind(wx.EVT_ACTIVATE, self.OnActivate)
        #--Layout
        self.SetSizer(
            vSizer(
                (self.gTextCtrl,1,wx.EXPAND|wx.ALL^wx.BOTTOM,2),
                (hSizer(
                    gBackButton,
                    gForwardButton,
                    (self.gShowModList,0,wx.LEFT,4),
                    (self.gShowRuleSets,0,wx.LEFT,4),
                    (self.gShowNotes,0,wx.LEFT,4),
                    (self.gShowConfig,0,wx.LEFT,4),
                    (self.gShowSuggest,0,wx.LEFT,4),
                    ),0,wx.ALL|wx.EXPAND,4),
                (hSizer(
                    (self.gShowVersion,0,wx.LEFT,4),
                    (self.gShowCRC,0,wx.LEFT,4),
                    (self.gScanDirty,0,wx.LEFT,4),
                    (self.gCopyText,0,wx.LEFT,4),
                    spacer,
                    gUpdateButton,
                    ),0,wx.ALL|wx.EXPAND,4),
                )
            )
        self.CheckMods()

    def OnCopyText(self):
        """Copies text of report to clipboard."""
        text = u'[spoiler]\n'+self.text+u'[/spoiler]'
        text = re.sub(ur'\[\[.+?\|\s*(.+?)\]\]',ur'\1',text,re.U)
        text = re.sub(u'(__|\*\*|~~)',u'',text,re.U)
        text = re.sub(u'&bull; &bull;',u'**',text,re.U)
        text = re.sub(u'<[^>]+>','',text,re.U)
        balt.copyToClipboard(text)

    def CheckMods(self):
        """Do mod check."""
        bosh.settings[
            'bash.modChecker.showModList'] = self.gShowModList.GetValue()
        bosh.settings[
            'bash.modChecker.showRuleSets'] = self.gShowRuleSets.GetValue()
        if not bosh.settings['bash.modChecker.showRuleSets']:
            self.gShowNotes.SetValue(False)
            self.gShowConfig.SetValue(False)
            self.gShowSuggest.SetValue(False)
        bosh.settings['bash.modChecker.showNotes'] = self.gShowNotes.GetValue()
        bosh.settings[
            'bash.modChecker.showConfig'] = self.gShowConfig.GetValue()
        bosh.settings[
            'bash.modChecker.showSuggest'] = self.gShowSuggest.GetValue()
        bosh.settings['bash.modChecker.showCRC'] = self.gShowCRC.GetValue()
        bosh.settings[
            'bash.modChecker.showVersion'] = self.gShowVersion.GetValue()
        #--Cache info from modinfos to support auto-update.
        self.orderedActive = bosh.modInfos.activeCached
        self.merged = bosh.modInfos.merged.copy()
        self.imported = bosh.modInfos.imported.copy()
        #--Do it
        self.text = bosh.configHelpers.checkMods(
            bosh.settings['bash.modChecker.showModList'],
            bosh.settings['bash.modChecker.showRuleSets'],
            bosh.settings['bash.modChecker.showNotes'],
            bosh.settings['bash.modChecker.showConfig'],
            bosh.settings['bash.modChecker.showSuggest'],
            bosh.settings['bash.modChecker.showCRC'],
            bosh.settings['bash.modChecker.showVersion'],
            scanDirty=(None, self)[self.gScanDirty.GetValue()]
            )
        if bHaveComTypes:
            logPath = bosh.dirs['saveBase'].join(u'ModChecker.html')
            cssDir = bosh.settings.get('balt.WryeLog.cssDir', GPath(u''))
            ins = StringIO.StringIO(self.text+u'\n{{CSS:wtxt_sand_small.css}}')
            with logPath.open('w',encoding='utf-8-sig') as out:
                bolt.WryeText.genHtml(ins,out,cssDir)
            self.gTextCtrl.Navigate(logPath.s,0x2) #--0x2: Clear History
        else:
            self.gTextCtrl.SetValue(self.text)

    def OnActivate(self,event):
        """Handle window activate/deactivate. Use for auto-updating list."""
        if (event.GetActive() and (
            self.orderedActive != bosh.modInfos.activeCached or
            self.merged != bosh.modInfos.merged or
            self.imported != bosh.modInfos.imported)
            ):
            self.CheckMods()

    def OnCloseWindow(self):
        """Handle window close event.
        Remember window size, position, etc."""
        # TODO(ut): maybe set Link.Frame.modChecker = None (compare with DocBrowser)
        if not self.IsIconized() and not self.IsMaximized():
<<<<<<< HEAD
            bosh.settings['bash.modChecker.pos'] = self.GetPosition()
            bosh.settings['bash.modChecker.size'] = self.GetSize()
=======
            bosh.settings['bash.modChecker.pos'] = tuple(self.GetPosition())
            bosh.settings['bash.modChecker.size'] = tuple(self.GetSize())
>>>>>>> 01f06853
        self.Destroy()

#------------------------------------------------------------------------------
class InstallerProject_OmodConfigDialog(wx.Frame):
    """Dialog for editing omod configuration data."""
    def __init__(self,parent,data,project):
        #--Data
        self.data = data
        self.project = project
        self.config = config = omods.OmodConfig.getOmodConfig(project)
        #--GUI
        wx.Frame.__init__(self, parent, title=_(u'Omod Config: ') + project.s,
                          style=(wx.RESIZE_BORDER | wx.CAPTION |
                                 wx.CLIP_CHILDREN | wx.TAB_TRAVERSAL))
        self.SetIcons(Resources.bashBlue)
        self.SetSizeHints(300,300)
        self.SetBackgroundColour(wx.NullColour)
        #--Fields
        self.gName = TextCtrl(self, config.name, maxChars=100)
        self.gVersion = TextCtrl(self, u'%d.%02d' % (
            config.vMajor, config.vMinor), maxChars=32)
        self.gWebsite = TextCtrl(self, config.website, maxChars=512)
        self.gAuthor = TextCtrl(self, config.author, maxChars=512)
        self.gEmail = TextCtrl(self, config.email, maxChars=512)
        self.gAbstract = TextCtrl(self, config.abstract, multiline=True,
                                  maxChars=4 * 1024)
        #--Layout
        fgSizer = wx.FlexGridSizer(0,2,4,4)
        fgSizer.AddGrowableCol(1,1)
        fgSizer.AddMany([
            StaticText(self,_(u"Name:")), (self.gName,1,wx.EXPAND),
            StaticText(self,_(u"Version:")),(self.gVersion,1,wx.EXPAND),
            StaticText(self,_(u"Website:")),(self.gWebsite,1,wx.EXPAND),
            StaticText(self,_(u"Author:")),(self.gAuthor,1,wx.EXPAND),
            StaticText(self,_(u"Email:")),(self.gEmail,1,wx.EXPAND),
            ])
        sizer = vSizer(
            (fgSizer,0,wx.EXPAND|wx.ALL^wx.BOTTOM,4),
            (StaticText(self,_(u"Abstract")),0,wx.LEFT|wx.RIGHT,4),
            (self.gAbstract,1,wx.EXPAND|wx.ALL^wx.BOTTOM,4),
            (hSizer(
                spacer,
                (SaveButton(self, onButClick=self.DoSave, default=True),0,),
                (CancelButton(self, onButClick=self.DoCancel), 0,
                 wx.LEFT, 4),
                ),0,wx.EXPAND|wx.ALL,4),
            )
        #--Done
        self.SetSizerAndFit(sizer)
        self.SetSizer(sizer)
        self.SetSize((350,400))

    #--Save/Cancel
    def DoCancel(self): self.Destroy()

    def DoSave(self):
        """Handle save button."""
        config = self.config
        #--Text fields
        config.name = self.gName.GetValue().strip()
        config.website = self.gWebsite.GetValue().strip()
        config.author = self.gAuthor.GetValue().strip()
        config.email = self.gEmail.GetValue().strip()
        config.abstract = self.gAbstract.GetValue().strip()
        #--Version
        maVersion = re.match(ur'(\d+)\.(\d+)',
                             self.gVersion.GetValue().strip(), flags=re.U)
        if maVersion:
            config.vMajor,config.vMinor = map(int,maVersion.groups())
        else:
            config.vMajor,config.vMinor = (0,0)
        #--Done
        omods.OmodConfig.writeOmodConfig(self.project, self.config)
        self.Destroy()<|MERGE_RESOLUTION|>--- conflicted
+++ resolved
@@ -80,10 +80,7 @@
         self.modNameList = balt.listBox(self, choices=sorted(
             x.s for x in self.docs.keys()), isSort=True)
         self.modNameList.Bind(wx.EVT_LISTBOX,self.DoSelectMod)
-<<<<<<< HEAD
         ## self.modNameBox.Bind(wx.EVT_COMBOBOX, self.DoSelectMod, id=ID_SELECT)  # TODO: Is this cruft and can it be removed?
-=======
->>>>>>> 01f06853
         #--Application Icons
         self.SetIcons(Resources.bashDocBrowser)
         #--Set Doc
@@ -378,13 +375,8 @@
         self.DoSave()
         bosh.settings['bash.modDocs.show'] = False
         if not self.IsIconized() and not self.IsMaximized():
-<<<<<<< HEAD
-            bosh.settings['bash.modDocs.pos'] = self.GetPosition()
-            bosh.settings['bash.modDocs.size'] = self.GetSize()
-=======
             bosh.settings['bash.modDocs.pos'] = tuple(self.GetPosition())
             bosh.settings['bash.modDocs.size'] = tuple(self.GetSize())
->>>>>>> 01f06853
         Link.Frame.docBrowser = None
         self.Destroy()
 
@@ -554,13 +546,8 @@
         Remember window size, position, etc."""
         # TODO(ut): maybe set Link.Frame.modChecker = None (compare with DocBrowser)
         if not self.IsIconized() and not self.IsMaximized():
-<<<<<<< HEAD
-            bosh.settings['bash.modChecker.pos'] = self.GetPosition()
-            bosh.settings['bash.modChecker.size'] = self.GetSize()
-=======
             bosh.settings['bash.modChecker.pos'] = tuple(self.GetPosition())
             bosh.settings['bash.modChecker.size'] = tuple(self.GetSize())
->>>>>>> 01f06853
         self.Destroy()
 
 #------------------------------------------------------------------------------
