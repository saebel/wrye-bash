--- conflicted
+++ resolved
@@ -4120,13 +4120,8 @@
         self.CleanSettings()
         if Link.Frame.docBrowser: Link.Frame.docBrowser.DoSave()
         if not (self.IsIconized() or self.IsMaximized()):
-<<<<<<< HEAD
-            settings['bash.framePos'] = self.GetPosition()
-            settings['bash.frameSize'] = self.GetSize()
-=======
             settings['bash.framePos'] = tuple(self.GetPosition())
             settings['bash.frameSize'] = tuple(self.GetSize())
->>>>>>> 01f06853
         settings['bash.frameMax'] = self.IsMaximized()
         settings['bash.page'] = self.notebook.GetSelection()
         for index in range(self.notebook.GetPageCount()):
